--- conflicted
+++ resolved
@@ -7,11 +7,7 @@
 require './testing_app'
 require 'multiverse_helpers'
 
-<<<<<<< HEAD
 class RumAutoTest < MiniTest::Unit::TestCase
-=======
-class RumInstrumentationTest < Test::Unit::TestCase
->>>>>>> 64f46678
 
   attr_reader :app
   include Rack::Test::Methods
