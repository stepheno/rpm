require 'new_relic/control/frameworks/rails'
require 'new_relic/control/frameworks/rails3'
require 'new_relic/control/frameworks/rails4'

if defined?(::Rails) && ::Rails.respond_to?(:version)
  parent_class = case ::Rails.version.to_i
  when 4
    NewRelic::Control::Frameworks::Rails4
  when 3
    NewRelic::Control::Frameworks::Rails3
  else
    NewRelic::Control::Frameworks::Rails
  end
end


class NewRelic::Control::Frameworks::Test < parent_class
  def env
    'test'
  end
  def app
    if defined?(::Rails::VERSION)
      if ::Rails::VERSION::MAJOR.to_i == 4
        :rails4
      elsif ::Rails::VERSION::MAJOR.to_i == 3
        :rails3
      else
        :rails
      end
    end
  end

<<<<<<< HEAD
=======
  def initialize(*args)
    super
    setup_log
  end
  # when running tests, don't write out stderr
  def log!(msg, level=:info)
    log.send level, msg if log
  end

>>>>>>> c9979e9f
  # Add the default route in case it's missing.  Need it for testing.
  def install_devmode_route
    super
    ActionController::Routing::RouteSet.class_eval do
      return if defined? draw_without_test_route
      def draw_with_test_route
        draw_without_test_route do | map |
          map.connect ':controller/:action/:id'
          yield map
        end
      end
      alias_method_chain :draw, :test_route
    end
    # Force the routes to be reloaded
    ActionController::Routing::Routes.reload!
  end
end<|MERGE_RESOLUTION|>--- conflicted
+++ resolved
@@ -30,18 +30,6 @@
     end
   end
 
-<<<<<<< HEAD
-=======
-  def initialize(*args)
-    super
-    setup_log
-  end
-  # when running tests, don't write out stderr
-  def log!(msg, level=:info)
-    log.send level, msg if log
-  end
-
->>>>>>> c9979e9f
   # Add the default route in case it's missing.  Need it for testing.
   def install_devmode_route
     super
