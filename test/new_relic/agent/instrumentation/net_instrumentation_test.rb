#!/usr/bin/env ruby
# encoding: utf-8

require 'net/http'
require 'pp'

unless ENV['FAST_TESTS']
  require File.expand_path(File.join(File.dirname(__FILE__),'..','..','..','test_helper'))

  class NewRelic::Agent::Instrumentation::NetInstrumentationTest < Test::Unit::TestCase
    include NewRelic::Agent::Instrumentation::ControllerInstrumentation,
            NewRelic::Agent::CrossProcessMonitor::EncodingFunctions

    CANNED_RESPONSE = (<<-"END_RESPONSE").gsub(/^    /m, '')
    HTTP/1.1 200 OK
    status: 200 OK
    version: HTTP/1.1
    cache-control: private, max-age=0
    content-type: text/html; charset=UTF-8
    date: Tue, 29 Jan 2013 21:52:04 GMT
    expires: -1
    server: gws
    x-frame-options: SAMEORIGIN
    x-xss-protection: 1; mode=block
    
    <html><head><title>Canned Response</title></head><body>Canned response.</body></html>
    END_RESPONSE


    def setup
      NewRelic::Agent.manual_start(
        :'cross_process.enabled' => false,
        :cross_process_id        => '269975#22824',
        :encoding_key            => 'gringletoes'
        #, :log_level               => 'debug'
      )
      @engine = NewRelic::Agent.instance.stats_engine
      @engine.clear_stats

      # Don't actually talk to Google.
      @socket = stub("socket") do
        stubs(:closed?).returns(false)
        stubs(:close)

        def self.write( buf )
          buf.length
        end
      end

      # Have to do this one outside of the block so the ivar is in the right context
      @response_data = CANNED_RESPONSE.dup
      if IO.const_defined?( :WaitReadable ) # Non-blocking IO in Net::Protocol?
        @socket.stubs(:read_nonblock).returns(@response_data).then.raises(EOFError)
      else
        @socket.stubs(:sysread).returns(@response_data).then.raises(EOFError)
      end

      TCPSocket.stubs(:open).returns(@socket)
    end

    #
    # Helpers
    #

    def metrics_without_gc
      @engine.metrics - ['GC/cumulative']
    end


    def make_app_data_payload( *args )
      return obfuscate_with_key( 'gringletoes', args.to_json ).gsub( /\n/, '' ) + "\n"
    end

    def make_app_data_header( *args )
      return "%s: %s" % [ Net::HTTP::NR_APPDATA_HEADER, make_app_data_payload(*args) ]
    end


    #
    # Tests
    #

    def test_get
      assert @response_data
      url = URI.parse('http://www.google.com/index.html')
      res = Net::HTTP.start(url.host, url.port) {|http|
        http.get('/index.html')
      }
      
      assert_match %r/<head>/i, res.body
      assert_includes @engine.metrics, 'External/all'
      assert_includes @engine.metrics, 'External/www.google.com/Net::HTTP/GET'
      assert_includes @engine.metrics, 'External/allOther'
      assert_includes @engine.metrics, 'External/www.google.com/all'

      assert_not_includes @engine.metrics, 'External/allWeb'
    end

    def test_background
      res = nil

      perform_action_with_newrelic_trace("task", :category => :task) do
        url = URI.parse('http://www.google.com/index.html')
        res = Net::HTTP.start(url.host, url.port) {|http|
          http.get('/index.html')
        }
      end

      assert_match %r/<head>/i, res.body

      assert_includes @engine.metrics, 'External/all'
      assert_includes @engine.metrics, 'External/www.google.com/Net::HTTP/GET'
      assert_includes @engine.metrics, 'External/allOther'
      assert_includes @engine.metrics, 'External/www.google.com/all'
      assert_includes @engine.metrics,
        'OtherTransaction/Background/NewRelic::Agent::Instrumentation::NetInstrumentationTest/task'

      assert_not_includes @engine.metrics, 'External/allWeb'
    end

    def test_transactional
      res = nil

      perform_action_with_newrelic_trace("task") do
        url = URI.parse('http://www.google.com/index.html')
        res = Net::HTTP.start(url.host, url.port) {|http|
          http.get('/index.html')
        }
      end

      assert_match %r/<head>/i, res.body

      assert_includes @engine.metrics, 'External/all'
      assert_includes @engine.metrics, 'External/www.google.com/Net::HTTP/GET'
      assert_includes @engine.metrics, 'External/allWeb'
      assert_includes @engine.metrics, 'External/www.google.com/all'
      assert_includes @engine.metrics,
        'Controller/NewRelic::Agent::Instrumentation::NetInstrumentationTest/task'

      assert_not_includes @engine.metrics, 'External/allOther'
    end
<<<<<<< HEAD
    
=======

>>>>>>> 7c59cb10
    def test_get__simple
      Net::HTTP.get URI.parse('http://www.google.com/index.html')

      assert_includes @engine.metrics, 'External/all'
      assert_includes @engine.metrics, 'External/www.google.com/Net::HTTP/GET'
      assert_includes @engine.metrics, 'External/allOther'
      assert_includes @engine.metrics, 'External/www.google.com/all'

      assert_not_includes @engine.metrics, 'External/allWeb'
    end
<<<<<<< HEAD
    
=======

>>>>>>> 7c59cb10
    def test_ignore
      NewRelic::Agent.disable_all_tracing do
        url = URI.parse('http://www.google.com/index.html')
        res = Net::HTTP.start(url.host, url.port) {|http|
          http.post('/index.html','data')
        }
      end

      assert_not_includes @engine.metrics, 'External/all'
      assert_not_includes @engine.metrics, 'External/www.google.com/Net::HTTP/GET'
      assert_not_includes @engine.metrics, 'External/allOther'
      assert_not_includes @engine.metrics, 'External/www.google.com/all'

      assert_not_includes @engine.metrics, 'External/allWeb'
    end
    
    def test_head
      url = URI.parse('http://www.google.com/index.html')
      res = Net::HTTP.start(url.host, url.port) {|http|
        http.head('/index.html')
      }

      assert_includes @engine.metrics, 'External/all'
      assert_includes @engine.metrics, 'External/www.google.com/Net::HTTP/HEAD'
      assert_includes @engine.metrics, 'External/allOther'
      assert_includes @engine.metrics, 'External/www.google.com/all'

      assert_not_includes @engine.metrics, 'External/allWeb'
    end

    def test_post
      url = URI.parse('http://www.google.com/index.html')
      res = Net::HTTP.start(url.host, url.port) {|http|
        http.post('/index.html','data')
      }

      assert_includes @engine.metrics, 'External/all'
      assert_includes @engine.metrics, 'External/www.google.com/Net::HTTP/POST'
      assert_includes @engine.metrics, 'External/allOther'
      assert_includes @engine.metrics, 'External/www.google.com/all'

      assert_not_includes @engine.metrics, 'External/allWeb'
    end

    # When an http call is made, the agent should add a request header named
    # X-NewRelic-ID with a value equal to the encoded cross_process_id.

    def test_adds_a_request_header_to_outgoing_requests_if_xp_enabled
      @socket.expects( :write ).with do |data|
        data =~ /(?i:x-newrelic-id): VURQV1BZRkZdXUFT/
      end.returns( @response_data.length )

      with_config(:'cross_process.enabled' => true) do
        Net::HTTP.get URI.parse('http://www.google.com/index.html')
      end
    end

    def test_agent_doesnt_add_a_request_header_to_outgoing_requests_if_xp_disabled
    end


    def test_instrumentation_with_xprocess_enabled_records_normal_metrics_if_no_header_present
      with_config(:'cross_process.enabled' => true) do
        Net::HTTP.get URI.parse('http://www.google.com/index.html')
      end

      assert_includes @engine.metrics, 'External/all'
      assert_includes @engine.metrics, 'External/allOther'
      assert_includes @engine.metrics, 'External/www.google.com/Net::HTTP/GET'
      assert_includes @engine.metrics, 'External/www.google.com/all'

      assert_not_includes @engine.metrics, 'ExternalApp/www.google.com/18#1884/all'
      assert_not_includes @engine.metrics, 'ExternalTransaction/www.google.com/18#1884/txn-name'
      assert_not_includes @engine.metrics, 'External/allWeb'
    end


    def test_instrumentation_with_xprocess_disabled_records_normal_metrics_even_if_header_is_present
      app_data_header = make_app_data_header( '18#1884', 'txn-name', 2, 8, 0 )
      @response_data.sub!( /\n\n/, "\n" + app_data_header + "\n" )

      Net::HTTP.get URI.parse('http://www.google.com/index.html')

      assert_includes @engine.metrics, 'External/all'
      assert_includes @engine.metrics, 'External/allOther'
      assert_includes @engine.metrics, 'External/www.google.com/Net::HTTP/GET'
      assert_includes @engine.metrics, 'External/www.google.com/all'

      assert_not_includes @engine.metrics, 'ExternalApp/www.google.com/18#1884/all'
      assert_not_includes @engine.metrics, 'ExternalTransaction/www.google.com/18#1884/txn-name'
      assert_not_includes @engine.metrics, 'External/allWeb'
    end


    def test_instrumentation_with_xprocess_enabled_records_xprocess_metrics_if_header_present
      app_data_header = make_app_data_header( '18#1884', 'txn-name', 2, 8, 0 )
      @response_data.sub!( /\n\n/, "\n" + app_data_header + "\n" )

      with_config(:'cross_process.enabled' => true) do
        Net::HTTP.get URI.parse('http://www.google.com/index.html')
      end

      assert_includes @engine.metrics, 'External/all'
      assert_includes @engine.metrics, 'External/allOther'
      assert_includes @engine.metrics, 'ExternalApp/www.google.com/18#1884/all'
      assert_includes @engine.metrics, 'ExternalTransaction/www.google.com/18#1884/txn-name'
      assert_includes @engine.metrics, 'External/www.google.com/all'

      assert_not_includes @engine.metrics, 'External/www.google.com/Net::HTTP/GET'
      assert_not_includes @engine.metrics, 'External/allWeb'
    end

    def test_xprocess_metrics_allow_valid_utf8_characters
      app_data_header = make_app_data_header( '12#1114', '世界線航跡蔵', 18.0, 88.1, 4096 )
      @response_data.sub!( /\n\n/, "\n" + app_data_header + "\n" )

      with_config(:'cross_process.enabled' => true) do
        Net::HTTP.get URI.parse('http://www.google.com/index.html')
      end

      assert_includes @engine.metrics, 'External/all'
      assert_includes @engine.metrics, 'External/allOther'
      assert_includes @engine.metrics, 'ExternalApp/www.google.com/12#1114/all'
      assert_includes @engine.metrics, 'ExternalTransaction/www.google.com/12#1114/世界線航跡蔵'
      assert_includes @engine.metrics, 'External/www.google.com/all'

      assert_not_includes @engine.metrics, 'External/www.google.com/Net::HTTP/GET'
      assert_not_includes @engine.metrics, 'External/allWeb'
    end

    def test_xprocess_metrics_ignores_xprocess_header_with_malformed_crossprocess_id
      app_data_header = make_app_data_header( '88#88#88', 'invalid', 1, 2, 4096 )
      @response_data.sub!( /\n\n/, "\n" + app_data_header + "\n" )

      with_config(:'cross_process.enabled' => true) do
        Net::HTTP.get URI.parse('http://www.google.com/index.html')
      end

      assert_includes @engine.metrics, 'External/all'
      assert_includes @engine.metrics, 'External/allOther'
      assert_includes @engine.metrics, 'External/www.google.com/Net::HTTP/GET'
      assert_includes @engine.metrics, 'External/www.google.com/all'

      assert_not_includes @engine.metrics, 'ExternalApp/www.google.com/88#88#88/all'
      assert_not_includes @engine.metrics, 'ExternalTransaction/www.google.com/88#88#88/invalid'
      assert_not_includes @engine.metrics, 'External/allWeb'
    end

  end
end<|MERGE_RESOLUTION|>--- conflicted
+++ resolved
@@ -139,11 +139,7 @@
 
       assert_not_includes @engine.metrics, 'External/allOther'
     end
-<<<<<<< HEAD
-    
-=======
-
->>>>>>> 7c59cb10
+
     def test_get__simple
       Net::HTTP.get URI.parse('http://www.google.com/index.html')
 
@@ -154,11 +150,7 @@
 
       assert_not_includes @engine.metrics, 'External/allWeb'
     end
-<<<<<<< HEAD
-    
-=======
-
->>>>>>> 7c59cb10
+
     def test_ignore
       NewRelic::Agent.disable_all_tracing do
         url = URI.parse('http://www.google.com/index.html')
