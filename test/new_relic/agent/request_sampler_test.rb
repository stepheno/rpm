# -*- ruby -*-
# encoding: utf-8
# This file is distributed under New Relic's license terms.
# See https://github.com/newrelic/rpm/blob/master/LICENSE for complete details.

require File.expand_path(File.join(File.dirname(__FILE__),'..','..','test_helper'))
require 'new_relic/agent/request_sampler'

class NewRelic::Agent::RequestSamplerTest < Test::Unit::TestCase

  def setup
    @event_listener = NewRelic::Agent::EventListener.new
    @sampler = NewRelic::Agent::RequestSampler.new( @event_listener )
  end

  def teardown
  end

<<<<<<< HEAD
  def test_samples_on_transaction_finished_event
    with_sampler_config( :'request_sampler.sample_rate_ms' => 0 ) do
=======
  def test_samples_on_transaction_finished_events
    with_config( :'request_sampler.enabled' => true ) do
      freeze_time
>>>>>>> 0774dfdd
      @event_listener.notify( :finished_configuring )
      advance_time( 0.60 )
      @event_listener.notify( :transaction_finished, ['Controller/foo/bar'], 0.095 )

      assert_equal 1, @sampler.samples.length
    end
  end

  def test_samples_at_the_correct_rate
<<<<<<< HEAD
    with_sampler_config( :'request_sampler.sample_rate_ms' => 50 ) do
=======
    with_config( :'request_sampler.enabled' => true ) do
      freeze_time
>>>>>>> 0774dfdd
      @event_listener.notify( :finished_configuring )

      # 240 requests over 6 seconds => 120 samples
      # with_debug_logging do
      241.times do
        @event_listener.notify( :transaction_finished, 'Controller/foo/bar', 0.200 )
        advance_time( 0.025 )
      end
      # end

      assert_equal 120, @sampler.samples.length
      @sampler.samples.each do |sample|
        assert_is_valid_transaction_sample( sample )
      end
      @sampler.samples.each_with_index do |sample, i|
        next if i.zero?
        seconds = sample['timestamp'] - @sampler.samples[i-1]['timestamp']
        assert_in_delta( seconds, 0.050, 0.001 )
      end
    end
  end

  def test_downsamples_and_reduces_sample_rate_when_throttled
<<<<<<< HEAD
    with_sampler_config( :'request_sampler.sample_rate_ms' => 50 ) do
=======
    with_config( :'request_sampler.enabled' => true ) do
      freeze_time
>>>>>>> 0774dfdd
      @event_listener.notify( :finished_configuring )

      240.times do
        @event_listener.notify( :transaction_finished, 'Controller/foo/bar', 0.200 )
        advance_time( 0.025 )
      end

      @sampler.throttle( 2 )

      241.times do
        @event_listener.notify( :transaction_finished, 'Controller/foo/bar', 0.200 )
        advance_time( 0.025 )
      end

      assert_equal 120, @sampler.samples.length
      @sampler.samples.each do |sample|
        assert_is_valid_transaction_sample( sample )
      end
      @sampler.samples.each_with_index do |sample, i|
        next if i.zero?
        seconds = sample['timestamp'] - @sampler.samples[i-1]['timestamp']
        assert_in_delta( seconds, 0.100, 0.026 )
      end
    end
  end

  def test_downsamples_and_reduces_sample_rate_when_throttled_multiple_times
<<<<<<< HEAD
    with_sampler_config( :'request_sampler.sample_rate_ms' => 50 ) do
=======
    with_config( :'request_sampler.enabled' => true ) do
      freeze_time
>>>>>>> 0774dfdd
      @event_listener.notify( :finished_configuring )

      240.times do
        @event_listener.notify( :transaction_finished, 'Controller/foo/bar', 0.200 )
        advance_time( 0.025 )
      end

      @sampler.throttle( 2 )

      240.times do
        @event_listener.notify( :transaction_finished, 'Controller/foo/bar', 0.200 )
        advance_time( 0.025 )
      end

      @sampler.throttle( 3 )

      241.times do
        @event_listener.notify( :transaction_finished, 'Controller/foo/bar', 0.200 )
        advance_time( 0.025 )
      end

      assert_equal 120, @sampler.samples.length
      @sampler.samples.each do |sample|
        assert_is_valid_transaction_sample( sample )
      end
      @sampler.samples.each_with_index do |sample, i|
        next if i.zero?
        seconds = sample['timestamp'] - @sampler.samples[i-1]['timestamp']
        assert_in_delta( seconds, 0.150, 0.051 )
      end
    end
  end

<<<<<<< HEAD
  def test_can_disable_sampling
    with_sampler_config( :'request_sampler.enabled' => false ) do
      @event_listener.notify( :finished_configuring )
      @event_listener.notify( :transaction_finished, 'Controller/foo/bar', 0.200 )
      assert @sampler.samples.empty?
    end
  end

  def with_sampler_config(options = {})
    defaults =
    {
      :'request_sampler.enabled' => true,
      :'request_sampler.sample_rate_ms' => 50
    }

    defaults.merge!(options)
    with_config(defaults) do
      yield
    end
  end


  def assert_is_valid_transaction_sample( sample )
    assert_kind_of Hash, sample
    assert_equal 'Transaction', sample['type']
=======

  def test_allows_sample_rates_as_frequent_as_25ms
    with_config( :'request_sampler.sample_rate_ms' => 25 ) do
      @event_listener.notify( :finished_configuring )
      assert_equal 25, @sampler.normal_sample_rate_ms
    end
  end

  def test_resets_sample_rates_more_frequent_than_25ms_to_25ms
    with_config( :'request_sampler.sample_rate_ms' => 1 ) do
      @event_listener.notify( :finished_configuring )
      assert_equal 25, @sampler.normal_sample_rate_ms
    end
>>>>>>> 0774dfdd
  end


  #
  # Helpers
  #

  def assert_is_valid_transaction_sample( sample )
    assert_kind_of Hash, sample
    assert_equal 'Transaction', sample['type']
  end

end<|MERGE_RESOLUTION|>--- conflicted
+++ resolved
@@ -16,14 +16,9 @@
   def teardown
   end
 
-<<<<<<< HEAD
   def test_samples_on_transaction_finished_event
-    with_sampler_config( :'request_sampler.sample_rate_ms' => 0 ) do
-=======
-  def test_samples_on_transaction_finished_events
-    with_config( :'request_sampler.enabled' => true ) do
+    with_sampler_config do
       freeze_time
->>>>>>> 0774dfdd
       @event_listener.notify( :finished_configuring )
       advance_time( 0.60 )
       @event_listener.notify( :transaction_finished, ['Controller/foo/bar'], 0.095 )
@@ -33,12 +28,8 @@
   end
 
   def test_samples_at_the_correct_rate
-<<<<<<< HEAD
     with_sampler_config( :'request_sampler.sample_rate_ms' => 50 ) do
-=======
-    with_config( :'request_sampler.enabled' => true ) do
       freeze_time
->>>>>>> 0774dfdd
       @event_listener.notify( :finished_configuring )
 
       # 240 requests over 6 seconds => 120 samples
@@ -62,12 +53,8 @@
   end
 
   def test_downsamples_and_reduces_sample_rate_when_throttled
-<<<<<<< HEAD
     with_sampler_config( :'request_sampler.sample_rate_ms' => 50 ) do
-=======
-    with_config( :'request_sampler.enabled' => true ) do
       freeze_time
->>>>>>> 0774dfdd
       @event_listener.notify( :finished_configuring )
 
       240.times do
@@ -95,12 +82,8 @@
   end
 
   def test_downsamples_and_reduces_sample_rate_when_throttled_multiple_times
-<<<<<<< HEAD
     with_sampler_config( :'request_sampler.sample_rate_ms' => 50 ) do
-=======
-    with_config( :'request_sampler.enabled' => true ) do
       freeze_time
->>>>>>> 0774dfdd
       @event_listener.notify( :finished_configuring )
 
       240.times do
@@ -134,7 +117,6 @@
     end
   end
 
-<<<<<<< HEAD
   def test_can_disable_sampling
     with_sampler_config( :'request_sampler.enabled' => false ) do
       @event_listener.notify( :finished_configuring )
@@ -142,6 +124,25 @@
       assert @sampler.samples.empty?
     end
   end
+
+  def test_allows_sample_rates_as_frequent_as_25ms
+    with_config( :'request_sampler.sample_rate_ms' => 25 ) do
+      @event_listener.notify( :finished_configuring )
+      assert_equal 25, @sampler.normal_sample_rate_ms
+    end
+  end
+
+  def test_resets_sample_rates_more_frequent_than_25ms_to_25ms
+    with_config( :'request_sampler.sample_rate_ms' => 1 ) do
+      @event_listener.notify( :finished_configuring )
+      assert_equal 25, @sampler.normal_sample_rate_ms
+    end
+  end
+
+
+  #
+  # Helpers
+  #
 
   def with_sampler_config(options = {})
     defaults =
@@ -156,32 +157,6 @@
     end
   end
 
-
-  def assert_is_valid_transaction_sample( sample )
-    assert_kind_of Hash, sample
-    assert_equal 'Transaction', sample['type']
-=======
-
-  def test_allows_sample_rates_as_frequent_as_25ms
-    with_config( :'request_sampler.sample_rate_ms' => 25 ) do
-      @event_listener.notify( :finished_configuring )
-      assert_equal 25, @sampler.normal_sample_rate_ms
-    end
-  end
-
-  def test_resets_sample_rates_more_frequent_than_25ms_to_25ms
-    with_config( :'request_sampler.sample_rate_ms' => 1 ) do
-      @event_listener.notify( :finished_configuring )
-      assert_equal 25, @sampler.normal_sample_rate_ms
-    end
->>>>>>> 0774dfdd
-  end
-
-
-  #
-  # Helpers
-  #
-
   def assert_is_valid_transaction_sample( sample )
     assert_kind_of Hash, sample
     assert_equal 'Transaction', sample['type']
