--- conflicted
+++ resolved
@@ -7,8 +7,6 @@
 
 module NewRelic::Agent::Commands
   class XraySessionTest < Test::Unit::TestCase
-
-<<<<<<< HEAD
     def test_run_profiler
       session = XraySession.new('run_profiler' => true)
       assert session.run_profiler?
@@ -19,7 +17,8 @@
         session = XraySession.new('run_profiler' => true)
         assert_false session.run_profiler?
       end
-=======
+    end
+
     def test_not_finished
       freeze_time
 
@@ -38,8 +37,6 @@
       advance_time(2.0)
 
       assert session.finished?
->>>>>>> f4e46a8a
     end
-
   end
 end