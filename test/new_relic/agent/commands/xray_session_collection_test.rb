# encoding: utf-8
# This file is distributed under New Relic's license terms.
# See https://github.com/newrelic/rpm/blob/master/LICENSE for complete details.

require File.expand_path(File.join(File.dirname(__FILE__),'..','..','..','test_helper'))
require 'new_relic/agent/commands/xray_session_collection'

module NewRelic::Agent::Commands
  class XraySessionCollectionTest < Test::Unit::TestCase

    attr_reader :sessions, :service

    FIRST_ID = 123
    FIRST_NAME = "Next Session"
    FIRST_TRANSACTION_NAME = "Controller/blogs/index"
    FIRST_REQUESTED_TRACE_COUNT = 10
    FIRST_DURATION = 600
    FIRST_SAMPLE_PERIOD = 0.2
    FIRST_RUN_PROFILER = true

    FIRST_METADATA  = {
      "x_ray_id"              => FIRST_ID,
      "xray_session_name"     => FIRST_NAME,
      "key_transaction_name"  => FIRST_TRANSACTION_NAME,
      "requested_trace_count" => FIRST_REQUESTED_TRACE_COUNT,
      "duration"              => FIRST_DURATION,
      "sample_period"         => FIRST_SAMPLE_PERIOD,
      "run_profiler"          => FIRST_RUN_PROFILER,
    }

    SECOND_ID = 42
    SECOND_TRANSACTION_NAME = "Controller/blogs/show"

    SECOND_METADATA = {
      "x_ray_id"             => SECOND_ID,
      "key_transaction_name" => SECOND_TRANSACTION_NAME,
      "run_profiler"         => true
    }

    def setup
<<<<<<< HEAD
      @new_relic_service  = stub
      @backtrace_service = NewRelic::Agent::Threading::BacktraceService.new
      @backtrace_service.worker_loop.stubs(:run)
      @sessions = NewRelic::Agent::Commands::XraySessionCollection.new(@new_relic_service, @backtrace_service)
=======
      @service  = stub
      @thread_profiling_service = stub
      NewRelic::Agent.instance.stubs(:service).returns(@service)
      @sessions = NewRelic::Agent::Commands::XraySessionCollection.new(@thread_profiling_service)
>>>>>>> 5591616d

      @new_relic_service.stubs(:get_xray_metadata).with([FIRST_ID]).returns([FIRST_METADATA])
      @new_relic_service.stubs(:get_xray_metadata).with([SECOND_ID]).returns([SECOND_METADATA])
      @new_relic_service.stubs(:get_xray_metadata).with([FIRST_ID, SECOND_ID]).returns([FIRST_METADATA, SECOND_METADATA])
    end

    def teardown
      @backtrace_service.worker_thread.join if @backtrace_service.worker_thread
    end

    def test_can_add_sessions
      handle_command_for(FIRST_ID, SECOND_ID)

      assert sessions.include?(FIRST_ID)
      assert sessions.include?(SECOND_ID)
    end

    def test_adding_sessions_registers_them_as_thread_profiling_clients
      xray_id = 333
      xray_metadata = {
        'x_ray_id'     => xray_id,
        'run_profiler' => true,
        'key_transaction_name' => 'foo'
      }
      @new_relic_service.stubs(:get_xray_metadata).with([xray_id]).returns([xray_metadata])

      @backtrace_service.expects(:subscribe).with('foo', xray_metadata)
      handle_command_for(xray_id)
    end

    def test_adding_sessions_does_not_register_them_as_thread_profiling_clients_unless_run_profiler_set
      xray_id = 333
      xray_metadata = {
        'x_ray_id'     => xray_id,
        'run_profiler' => false,
        'key_transaction_name' => 'foo'
      }
      @new_relic_service.stubs(:get_xray_metadata).with([xray_id]).returns([xray_metadata])

      @backtrace_service.expects(:subscribe).never
      handle_command_for(xray_id)
    end

    def test_removing_sessions_unsubscribes_from_backtrace_service
      xray_id = 333
      xray_metadata = {
        'x_ray_id'     => xray_id,
        'run_profiler' => true,
        'key_transaction_name' => 'foo'
      }
      @new_relic_service.stubs(:get_xray_metadata).with([xray_id]).returns([xray_metadata])
      handle_command_for(xray_id)

      @backtrace_service.expects(:unsubscribe).with('foo')
      @sessions.handle_active_xray_sessions(create_agent_command('xray_ids' => []))
    end

    def test_creates_a_session_from_collector_metadata
      handle_command_for(FIRST_ID)

      session = sessions[FIRST_ID]
      assert_equal FIRST_ID, session.id
      assert_equal FIRST_NAME, session.xray_session_name
      assert_equal FIRST_REQUESTED_TRACE_COUNT, session.requested_trace_count
      assert_equal FIRST_DURATION, session.duration
      assert_equal FIRST_SAMPLE_PERIOD, session.sample_period
      assert_equal FIRST_RUN_PROFILER, session.run_profiler?
      assert_equal FIRST_TRANSACTION_NAME, session.key_transaction_name
      assert_equal true, session.active?
    end

    def test_defaults_out_properties_for_session_missing_metadata
      handle_command_for(SECOND_ID)

      session = sessions[SECOND_ID]
      assert_not_nil session.xray_session_name
      assert_not_nil session.requested_trace_count
      assert_not_nil session.duration
      assert_not_nil session.sample_period
      assert_not_nil session.run_profiler?
      assert_not_nil session.key_transaction_name
      assert_not_nil session.active?
    end

    def test_doesnt_recall_metadata_for_already_active_sessions
      # unstub fails on certain mocha/rails versions (rails23 env)
      # replace the service instead to let us expect to never get the call...
<<<<<<< HEAD
      @new_relic_service = stub
      @sessions.send(:new_relic_service=, @new_relic_service)
=======
      @service = stub
      NewRelic::Agent.instance.stubs(:service).returns(@service)

      @service.stubs(:get_xray_metadata).with([FIRST_ID]).returns([FIRST_METADATA])
      @service.stubs(:get_xray_metadata).with([SECOND_ID]).returns([SECOND_METADATA])
>>>>>>> 5591616d

      @new_relic_service.stubs(:get_xray_metadata).with([FIRST_ID]).returns([FIRST_METADATA])
      @new_relic_service.stubs(:get_xray_metadata).with([SECOND_ID]).returns([SECOND_METADATA])

      @new_relic_service.expects(:get_xray_metadata).with([FIRST_ID, SECOND_ID]).never

      handle_command_for(FIRST_ID)
      handle_command_for(FIRST_ID, SECOND_ID)

      assert sessions.include?(FIRST_ID)
      assert sessions.include?(SECOND_ID)
    end

    def test_adding_doesnt_replace_session_object
      handle_command_for(FIRST_ID)
      expected = sessions[FIRST_ID]

      handle_command_for(FIRST_ID)
      result = sessions[FIRST_ID]

      assert_equal expected, result
    end

    def test_can_access_session
      handle_command_for(FIRST_ID)

      session = sessions[FIRST_ID]
      assert_equal FIRST_ID, session.id
    end

    def test_can_find_session_id_by_transaction_name
      handle_command_for(FIRST_ID)

      result = sessions.session_id_for_transaction_name(FIRST_TRANSACTION_NAME)
      assert_equal(FIRST_ID, result)
    end

    def test_can_find_session_id_by_missing_transaction_name
      result = sessions.session_id_for_transaction_name("MISSING")
      assert_nil result
    end

    def test_adding_a_session_actives_it
      handle_command_for(FIRST_ID)

      session = sessions[FIRST_ID]
      assert_equal true, session.active?
    end

    def test_removes_inactive_sessions
      handle_command_for(FIRST_ID, SECOND_ID)
      handle_command_for(FIRST_ID)

      assert_equal true, sessions.include?(FIRST_ID)
      assert_equal false, sessions.include?(SECOND_ID)
    end

    def test_removing_inactive_sessions_deactivates_them
      handle_command_for(FIRST_ID)
      session = sessions[FIRST_ID]

      handle_command_for(*[])

      assert_equal false, session.active?
    end

    def test_harvest_thread_profiles_pulls_data_from_backtrace_service
      handle_command_for(FIRST_ID, SECOND_ID)

      profile0, profile1 = mock('profile0'), mock('profile1')

      @backtrace_service.expects(:harvest).with(FIRST_TRANSACTION_NAME).returns(profile0)
      @backtrace_service.expects(:harvest).with(SECOND_TRANSACTION_NAME).returns(profile1)

      profiles = @sessions.harvest_thread_profiles
      assert_equal_unordered([profile0, profile1], profiles)
    end

    def test_concurrency_on_access_to_sessions
      harvest_thread = Thread.new do
        Thread.current.abort_on_exception = true
        500.times do
          handle_command_for(FIRST_ID)
          handle_command_for()
        end
      end

      500.times do
        sessions.session_id_for_transaction_name(FIRST_TRANSACTION_NAME)
      end

      harvest_thread.join
    end

    # Helpers

    def handle_command_for(*session_ids)
      command = command_for(*session_ids)
      sessions.handle_active_xray_sessions(command)
    end

    def command_for(*session_ids)
      command = create_agent_command({ "xray_ids" => session_ids})
    end

  end
end<|MERGE_RESOLUTION|>--- conflicted
+++ resolved
@@ -38,17 +38,11 @@
     }
 
     def setup
-<<<<<<< HEAD
       @new_relic_service  = stub
+      NewRelic::Agent.instance.stubs(:service).returns(@new_relic_service)
       @backtrace_service = NewRelic::Agent::Threading::BacktraceService.new
       @backtrace_service.worker_loop.stubs(:run)
-      @sessions = NewRelic::Agent::Commands::XraySessionCollection.new(@new_relic_service, @backtrace_service)
-=======
-      @service  = stub
-      @thread_profiling_service = stub
-      NewRelic::Agent.instance.stubs(:service).returns(@service)
-      @sessions = NewRelic::Agent::Commands::XraySessionCollection.new(@thread_profiling_service)
->>>>>>> 5591616d
+      @sessions = NewRelic::Agent::Commands::XraySessionCollection.new(@backtrace_service)
 
       @new_relic_service.stubs(:get_xray_metadata).with([FIRST_ID]).returns([FIRST_METADATA])
       @new_relic_service.stubs(:get_xray_metadata).with([SECOND_ID]).returns([SECOND_METADATA])
@@ -136,17 +130,8 @@
     def test_doesnt_recall_metadata_for_already_active_sessions
       # unstub fails on certain mocha/rails versions (rails23 env)
       # replace the service instead to let us expect to never get the call...
-<<<<<<< HEAD
       @new_relic_service = stub
-      @sessions.send(:new_relic_service=, @new_relic_service)
-=======
-      @service = stub
-      NewRelic::Agent.instance.stubs(:service).returns(@service)
-
-      @service.stubs(:get_xray_metadata).with([FIRST_ID]).returns([FIRST_METADATA])
-      @service.stubs(:get_xray_metadata).with([SECOND_ID]).returns([SECOND_METADATA])
->>>>>>> 5591616d
-
+      NewRelic::Agent.instance.stubs(:service).returns(@new_relic_service)
       @new_relic_service.stubs(:get_xray_metadata).with([FIRST_ID]).returns([FIRST_METADATA])
       @new_relic_service.stubs(:get_xray_metadata).with([SECOND_ID]).returns([SECOND_METADATA])
 
