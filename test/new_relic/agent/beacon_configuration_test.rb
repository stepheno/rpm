require File.expand_path(File.join(File.dirname(__FILE__),'..','..','test_helper'))
require "new_relic/agent/beacon_configuration"
class NewRelic::Agent::BeaconConfigurationTest < Test::Unit::TestCase
  def test_initialize_basic
    connect_data = {}
    bc = NewRelic::Agent::BeaconConfiguration.new(connect_data)
    assert_equal true, bc.rum_enabled
    assert_equal '', bc.browser_timing_header
    %w[application_id browser_monitoring_key beacon].each do |method|
      value = bc.send(method.to_sym)
      assert_equal nil, value, "Expected #{method} to be nil, but was #{value.inspect}"
    end
  end

  def test_initialize_with_real_data
    connect_data = {'browser_key' => 'a browser monitoring key', 'application_id' => 'an application id', 'beacon' => 'a beacon', 'rum_enabled' => true}
    bc = NewRelic::Agent::BeaconConfiguration.new(connect_data)
    assert_equal(true, bc.rum_enabled)
    assert_equal('a browser monitoring key', bc.browser_monitoring_key)
    assert_equal('an application id', bc.application_id)
    assert_equal('a beacon', bc.beacon)
<<<<<<< HEAD
    s = "<script type=\"text/javascript\">var NREUMQ=NREUMQ||[];NREUMQ.push([\"mark\",\"firstbyte\",new Date().getTime()]);</script>"
    assert_equal(s, bc.browser_timing_header)
=======
    assert_equal(117, bc.browser_timing_header.size, "should output the javascript with all the data available")
>>>>>>> 000bf9a3
  end

  def test_license_bytes_nil
    connect_data = {}
    NewRelic::Control.instance.expects(:license_key).returns('a' * 40).once
    bc = NewRelic::Agent::BeaconConfiguration.new(connect_data)
    assert_equal([97] * 40, bc.license_bytes, 'should return the bytes of the license key')
  end

  def test_license_bytes_existing_bytes
    connect_data = {}
    bc = NewRelic::Agent::BeaconConfiguration.new(connect_data)
    bc.instance_eval { @license_bytes = [97] * 40 }
    NewRelic::Control.instance.expects(:license_key).never
    assert_equal([97] * 40, bc.license_bytes, "should return the cached value if it exists")
  end

  def test_license_bytes_should_set_instance_cache
    connect_data = {}
    bc = NewRelic::Agent::BeaconConfiguration.new(connect_data)
    NewRelic::Control.instance.expects(:license_key).returns('a' * 40)
    bc.instance_eval { @license_bytes = nil }
    bc.license_bytes
    assert_equal([97] * 40, bc.instance_variable_get('@license_bytes'), "should cache the license bytes for later")
  end

  def test_build_browser_timing_header_disabled
    connect_data = {}
    bc = NewRelic::Agent::BeaconConfiguration.new(connect_data)
    bc.instance_eval { @rum_enabled = false }
    assert_equal '', bc.build_browser_timing_header, "should not return a header when rum enabled is false"
  end

  def test_build_browser_timing_header_enabled_but_no_key
    connect_data = {}
    bc = NewRelic::Agent::BeaconConfiguration.new(connect_data)
    bc.instance_eval { @rum_enabled = true; @browser_monitoring_key = nil }
    assert_equal '', bc.build_browser_timing_header, "should not return a header when browser_monitoring_key is nil"
  end
  
  def test_build_browser_timing_header_enabled_with_key
    connect_data = {}
    bc = NewRelic::Agent::BeaconConfiguration.new(connect_data)
    bc.instance_eval { @browser_monitoring_key = 'a browser monitoring key' }
    assert(bc.build_browser_timing_header.include?('NREUMQ'), "header should be generated when rum is enabled and browser monitoring key is set")
  end

  def test_build_browser_timing_header_should_html_safe_header
    mock_javascript = mock('javascript')
    connect_data = {'browser_key' => 'a' * 40}
    bc = NewRelic::Agent::BeaconConfiguration.new(connect_data)
    assert_equal('a' * 40, bc.instance_variable_get('@browser_monitoring_key'), "should save the key from the config")
    bc.expects(:javascript_header).returns(mock_javascript)
    mock_javascript.expects(:respond_to?).with(:html_safe).returns(true)
    mock_javascript.expects(:html_safe)
    bc.build_browser_timing_header
  end
  
  def test_build_load_file_js_load_episodes_file_false
    connect_data = {'rum.load_episodes_file' => false}
    bc = NewRelic::Agent::BeaconConfiguration.new(connect_data)
<<<<<<< HEAD
    s = "if (!NREUMQ.f) { NREUMQ.f=function() {\nNREUMQ.push([\"load\",new Date().getTime()]);\nif(NREUMQ.a)NREUMQ.a();\n};\nNREUMQ.a=window.onload;window.onload=NREUMQ.f;\n};\n"
    assert_equal(s, bc.build_load_file_js(connect_data))
=======
    assert_equal(160, bc.build_load_file_js(connect_data).size,
                 "should include timing footer but not rum.js load")
>>>>>>> 000bf9a3
  end
  
  def test_build_load_file_js_load_episodes_file_missing
    connect_data = {}
    bc = NewRelic::Agent::BeaconConfiguration.new(connect_data)
<<<<<<< HEAD
    
    s = "if (!NREUMQ.f) { NREUMQ.f=function() {\nNREUMQ.push([\"load\",new Date().getTime()]);\nvar e=document.createElement(\"script\");\ne.type=\"text/javascript\";e.async=true;e.src=\"\";\ndocument.body.appendChild(e);\nif(NREUMQ.a)NREUMQ.a();\n};\nNREUMQ.a=window.onload;window.onload=NREUMQ.f;\n};\n"
    
    assert_equal(s, bc.build_load_file_js(connect_data))
=======
    assert_equal(278, bc.build_load_file_js(connect_data).size,
                 "should output the javascript when there is no configuration")
>>>>>>> 000bf9a3
  end

  def test_build_load_file_js_load_episodes_file_present
    connect_data = {'rum.load_episodes_file' => true}
    bc = NewRelic::Agent::BeaconConfiguration.new(connect_data)
<<<<<<< HEAD
    
    s = "if (!NREUMQ.f) { NREUMQ.f=function() {\nNREUMQ.push([\"load\",new Date().getTime()]);\nvar e=document.createElement(\"script\");\ne.type=\"text/javascript\";e.async=true;e.src=\"\";\ndocument.body.appendChild(e);\nif(NREUMQ.a)NREUMQ.a();\n};\nNREUMQ.a=window.onload;window.onload=NREUMQ.f;\n};\n"
    
    assert_equal(s, bc.build_load_file_js(connect_data))
=======
    assert_equal(278, bc.build_load_file_js(connect_data).size,
            "should output the javascript when rum.load_episodes_file is true")
>>>>>>> 000bf9a3
  end
  
  def test_build_load_file_js_load_episodes_file_with_episodes_url
    connect_data = {'episodes_url' => 'an episodes url'}
    bc = NewRelic::Agent::BeaconConfiguration.new(connect_data)
    assert(bc.build_load_file_js(connect_data).include?('an episodes url'),
           "should include the episodes url by default")
  end
end<|MERGE_RESOLUTION|>--- conflicted
+++ resolved
@@ -19,12 +19,8 @@
     assert_equal('a browser monitoring key', bc.browser_monitoring_key)
     assert_equal('an application id', bc.application_id)
     assert_equal('a beacon', bc.beacon)
-<<<<<<< HEAD
     s = "<script type=\"text/javascript\">var NREUMQ=NREUMQ||[];NREUMQ.push([\"mark\",\"firstbyte\",new Date().getTime()]);</script>"
     assert_equal(s, bc.browser_timing_header)
-=======
-    assert_equal(117, bc.browser_timing_header.size, "should output the javascript with all the data available")
->>>>>>> 000bf9a3
   end
 
   def test_license_bytes_nil
@@ -86,41 +82,24 @@
   def test_build_load_file_js_load_episodes_file_false
     connect_data = {'rum.load_episodes_file' => false}
     bc = NewRelic::Agent::BeaconConfiguration.new(connect_data)
-<<<<<<< HEAD
     s = "if (!NREUMQ.f) { NREUMQ.f=function() {\nNREUMQ.push([\"load\",new Date().getTime()]);\nif(NREUMQ.a)NREUMQ.a();\n};\nNREUMQ.a=window.onload;window.onload=NREUMQ.f;\n};\n"
     assert_equal(s, bc.build_load_file_js(connect_data))
-=======
-    assert_equal(160, bc.build_load_file_js(connect_data).size,
-                 "should include timing footer but not rum.js load")
->>>>>>> 000bf9a3
   end
   
   def test_build_load_file_js_load_episodes_file_missing
     connect_data = {}
     bc = NewRelic::Agent::BeaconConfiguration.new(connect_data)
-<<<<<<< HEAD
-    
     s = "if (!NREUMQ.f) { NREUMQ.f=function() {\nNREUMQ.push([\"load\",new Date().getTime()]);\nvar e=document.createElement(\"script\");\ne.type=\"text/javascript\";e.async=true;e.src=\"\";\ndocument.body.appendChild(e);\nif(NREUMQ.a)NREUMQ.a();\n};\nNREUMQ.a=window.onload;window.onload=NREUMQ.f;\n};\n"
     
     assert_equal(s, bc.build_load_file_js(connect_data))
-=======
-    assert_equal(278, bc.build_load_file_js(connect_data).size,
-                 "should output the javascript when there is no configuration")
->>>>>>> 000bf9a3
   end
 
   def test_build_load_file_js_load_episodes_file_present
     connect_data = {'rum.load_episodes_file' => true}
     bc = NewRelic::Agent::BeaconConfiguration.new(connect_data)
-<<<<<<< HEAD
-    
     s = "if (!NREUMQ.f) { NREUMQ.f=function() {\nNREUMQ.push([\"load\",new Date().getTime()]);\nvar e=document.createElement(\"script\");\ne.type=\"text/javascript\";e.async=true;e.src=\"\";\ndocument.body.appendChild(e);\nif(NREUMQ.a)NREUMQ.a();\n};\nNREUMQ.a=window.onload;window.onload=NREUMQ.f;\n};\n"
     
     assert_equal(s, bc.build_load_file_js(connect_data))
-=======
-    assert_equal(278, bc.build_load_file_js(connect_data).size,
-            "should output the javascript when rum.load_episodes_file is true")
->>>>>>> 000bf9a3
   end
   
   def test_build_load_file_js_load_episodes_file_with_episodes_url
