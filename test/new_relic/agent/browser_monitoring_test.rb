ENV['SKIP_RAILS'] = 'true'
require File.expand_path(File.join(File.dirname(__FILE__),'..','..','test_helper'))
require "new_relic/agent/browser_monitoring"

class NewRelic::Agent::BrowserMonitoringTest < Test::Unit::TestCase
  include NewRelic::Agent::BrowserMonitoring

  def setup
    NewRelic::Agent.manual_start
    @browser_monitoring_key = "fred"
    @episodes_file = "this_is_my_file"
    NewRelic::Agent.instance.instance_eval do
      @beacon_configuration = NewRelic::Agent::BeaconConfiguration.new({"rum.enabled" => true, "browser_key" => "browserKey", "application_id" => "apId", "beacon"=>"beacon", "episodes_url"=>"this_is_my_file"})
    end
    Thread.current[:newrelic_most_recent_transaction] = "MyCoolTransaction"
  end

  def teardown
    mocha_teardown
    Thread.current[:newrelic_start_time] = nil
    Thread.current[:newrelic_metric_frame] = nil
    Thread.current[:newrelic_most_recent_transaction] = nil
  end

  def test_browser_timing_header_with_no_beacon_configuration
    NewRelic::Agent.instance.expects(:beacon_configuration).returns( nil)
    header = browser_timing_header
    assert_equal "", header
  end

  def test_browser_timing_header
    header = browser_timing_header
    assert_equal "<script>var NREUMQ=[];NREUMQ.push([\"mark\",\"firstbyte\",new Date().getTime()]);(function(){var d=document;var e=d.createElement(\"script\");e.type=\"text/javascript\";e.async=true;e.src=\"this_is_my_file\";var s=d.getElementsByTagName(\"script\")[0];s.parentNode.insertBefore(e,s);})()</script>", header
  end

  def test_browser_timing_header_with_rum_enabled_not_specified
    NewRelic::Agent.instance.expects(:beacon_configuration).at_least_once.returns( NewRelic::Agent::BeaconConfiguration.new({"browser_key" => "browserKey", "application_id" => "apId", "beacon"=>"beacon", "episodes_url"=>"this_is_my_file"}))
    header = browser_timing_header
    assert_equal "<script>var NREUMQ=[];NREUMQ.push([\"mark\",\"firstbyte\",new Date().getTime()]);(function(){var d=document;var e=d.createElement(\"script\");e.type=\"text/javascript\";e.async=true;e.src=\"this_is_my_file\";var s=d.getElementsByTagName(\"script\")[0];s.parentNode.insertBefore(e,s);})()</script>", header
  end

  def test_browser_timing_header_with_rum_enabled_false
    NewRelic::Agent.instance.expects(:beacon_configuration).twice.returns( NewRelic::Agent::BeaconConfiguration.new({"rum.enabled" => false, "browser_key" => "browserKey", "application_id" => "apId", "beacon"=>"beacon", "episodes_url"=>"this_is_my_file"}))
    header = browser_timing_header
    assert_equal "", header
  end

  def test_browser_timing_header_disable_all_tracing
    header = nil
    NewRelic::Agent.disable_all_tracing do
      header = browser_timing_header
    end
    assert_equal "", header
  end

  def test_browser_timing_header_disable_transaction_tracing
    header = nil
    NewRelic::Agent.disable_transaction_tracing do
      header = browser_timing_header
    end
    assert_equal "", header
  end

  def test_browser_timing_footer
    browser_timing_header
    NewRelic::Control.instance.expects(:license_key).returns("a" * 13)

    Thread.current[:newrelic_start_time] = Time.now

    footer = browser_timing_footer
    assert footer.include?("<script type=\"text/javascript\" charset=\"utf-8\">NREUMQ.push([\"nrf2\",")
  end

  def test_browser_timing_footer_without_calling_header
    footer = browser_timing_footer
    assert_equal "", footer
  end

  def test_browser_timing_footer_with_no_browser_key_rum_enabled
    browser_timing_header
    NewRelic::Agent.instance.expects(:beacon_configuration).returns( NewRelic::Agent::BeaconConfiguration.new({"rum.enabled" => true, "application_id" => "apId", "beacon"=>"beacon", "episodes_url"=>"this_is_my_file"}))
    footer = browser_timing_footer
    assert_equal "", footer
  end

  def test_browser_timing_footer_with_no_browser_key_rum_disabled
    browser_timing_header
    NewRelic::Agent.instance.expects(:beacon_configuration).returns( NewRelic::Agent::BeaconConfiguration.new({"rum.enabled" => false, "application_id" => "apId", "beacon"=>"beacon", "episodes_url"=>"this_is_my_file"}))
    footer = browser_timing_footer
    assert_equal "", footer
  end

  def test_browser_timing_footer_with_rum_enabled_not_specified
    browser_timing_header
    Thread.current[:newrelic_start_time] = Time.now

    license_bytes = [];
    ("a" * 13).each_byte {|byte| license_bytes << byte}
    config =  NewRelic::Agent::BeaconConfiguration.new({"browser_key" => "browserKey", "application_id" => "apId", "beacon"=>"beacon", "episodes_url"=>"this_is_my_file", "license_bytes" => license_bytes})
    config.expects(:license_bytes).returns(license_bytes)
    NewRelic::Agent.instance.expects(:beacon_configuration).returns(config).at_least_once
    footer = browser_timing_footer
    assert footer.include?("<script type=\"text/javascript\" charset=\"utf-8\">NREUMQ.push([\"nrf2\",")
    assert footer.include?("])</script>")
  end

  def test_browser_timing_footer_with_no_beacon_configuration
    browser_timing_header
    NewRelic::Agent.instance.expects(:beacon_configuration).returns( nil)
    footer = browser_timing_footer
    assert_equal "", footer
  end

  def test_browser_timing_footer_with_no_start_time
    browser_timing_header
    Thread.current[:newrelic_start_time] = nil
    NewRelic::Agent.instance.expects(:beacon_configuration).returns( NewRelic::Agent::BeaconConfiguration.new({"browser_key" => "browserKey", "application_id" => "apId", "beacon"=>"beacon", "episodes_url"=>"this_is_my_file"}))
    footer = browser_timing_footer
    assert_equal('', footer)
  end


  def test_browser_timing_footer_disable_all_tracing
    browser_timing_header
    footer = nil
    NewRelic::Agent.disable_all_tracing do
      footer = browser_timing_footer
    end
    assert_equal "", footer
  end

  def test_browser_timing_footer_disable_transaction_tracing
    browser_timing_header
    footer = nil
    NewRelic::Agent.disable_transaction_tracing do
      footer = browser_timing_footer
    end
    assert_equal "", footer
  end

  def test_browser_timing_footer_browser_monitoring_key_missing
    fake_config = mock('beacon configuration')
    NewRelic::Agent.instance.expects(:beacon_configuration).returns(fake_config)
    fake_config.expects(:nil?).returns(false)
    fake_config.expects(:rum_enabled).returns(true)
    fake_config.expects(:browser_monitoring_key).returns(nil)
    self.expects(:generate_footer_js).never
    assert_equal('', browser_timing_footer, "should not return a footer when there is no key")
  end

  def test_generate_footer_js_null_case
    self.expects(:browser_monitoring_start_time).returns(nil)
    assert_equal('', generate_footer_js, "should not send javascript when there is no start time")
  end

  def test_generate_footer_js_with_start_time
    self.expects(:browser_monitoring_start_time).returns(Time.at(100))
    fake_bc = mock('beacon configuration')
    fake_bc.expects(:application_id).returns(1)
    fake_bc.expects(:beacon).returns('beacon')
    fake_bc.expects(:browser_monitoring_key).returns('a' * 40)
    NewRelic::Agent.instance.expects(:beacon_configuration).returns(fake_bc)
    self.expects(:footer_js_string).with('beacon', 'a' * 40, 1).returns('footer js')
    assert_equal('footer js', generate_footer_js, 'should generate and return the footer JS when there is a start time')
  end

  def test_browser_monitoring_transaction_name_basic
    Thread.current[:newrelic_most_recent_transaction] = 'a transaction name'
    assert_equal('a transaction name', browser_monitoring_transaction_name, "should take the value from the thread local")
  end

  def test_browser_monitoring_transaction_name_empty
    Thread.current[:newrelic_most_recent_transaction] = ''
    assert_equal('', browser_monitoring_transaction_name, "should take the value even when it is empty")
  end

  def test_browser_monitoring_transaction_name_nil
    Thread.current[:newrelic_most_recent_transaction] = nil
    assert_equal('<unknown>', browser_monitoring_transaction_name, "should fill in a default when it is nil")
  end

  def test_browser_monitoring_start_time
    Thread.current[:newrelic_start_time] = Time.at(100)
    assert_equal(Time.at(100), browser_monitoring_start_time, "should take the value from the thread local")
  end

  def test_clamp_to_positive
    assert_equal(0.0, clamp_to_positive(-1), "should clamp a negative value to zero")
    assert_equal(1232, clamp_to_positive(1232), "should pass through the value when it is positive")
    assert_equal(0, clamp_to_positive(0), "should not mess with zero when passing it through")
  end

  def test_browser_monitoring_app_time_nonzero
    start = Time.now
    self.expects(:browser_monitoring_start_time).returns(start - 1)
    Time.expects(:now).returns(start)
    assert_equal(1000, browser_monitoring_app_time, 'should return a rounded time')
  end

  def test_browser_monitoring_queue_time_nil
    Thread.current[:newrelic_queue_time] = nil
    assert_equal(0.0, browser_monitoring_queue_time, 'should return zero when there is no queue time')
  end

  def test_browser_monitoring_queue_time_zero
    Thread.current[:newrelic_queue_time] = 0.0
    assert_equal(0.0, browser_monitoring_queue_time, 'should return zero when there is zero queue time')
  end

  def test_browser_monitoring_queue_time_ducks
    Thread.current[:newrelic_queue_time] = 'a duck'
    assert_equal(0.0, browser_monitoring_queue_time, 'should return zero when there is an incorrect queue time')
  end

  def test_browser_monitoring_queue_time_nonzero
    Thread.current[:newrelic_queue_time] = 3.00002
    assert_equal(3000, browser_monitoring_queue_time, 'should return a rounded time')
  end

  def test_footer_js_string_basic
    beacon = ''
    license_key = ''
    application_id = 1

    Thread.current[:newrelic_queue_time] = nil
    # mocking this because JRuby thinks that Time.now - Time.now
    # always takes at least 1ms
    self.expects(:browser_monitoring_app_time).returns(0)
    Thread.current[:newrelic_most_recent_transaction] = 'most recent transaction'

    self.expects(:obfuscate).with('most recent transaction').returns('most recent transaction')

    value = footer_js_string(beacon, license_key, application_id)
    assert_equal('<script type="text/javascript" charset="utf-8">NREUMQ.push(["nrf2","","",1,"most recent transaction",0,0])</script>', value, "should return the javascript given some default values")
  end

  def test_html_safe_if_needed_unsafed
    string = mock('string')
    # here to handle 1.9 encoding - we stub this out because it should
    # be handled automatically and is outside the scope of this test
    string.stubs(:respond_to?).with(:encoding).returns(false)
    string.expects(:respond_to?).with(:html_safe).returns(false)
    assert_equal(string, html_safe_if_needed(string))
  end

  def test_html_safe_if_needed_safed
    string = mock('string')
    string.expects(:respond_to?).with(:html_safe).returns(true)
    string.expects(:html_safe).returns(string)
    # here to handle 1.9 encoding - we stub this out because it should
    # be handled automatically and is outside the scope of this test
<<<<<<< HEAD
    string.stubs(:respond_to?).with(:encoding).returns(false)
=======
    string.stubs(:respond_to?).with(:encoding).returns(false)    
>>>>>>> a343c10e
    assert_equal(string, html_safe_if_needed(string))
  end

  def test_obfuscate_basic
    text = 'a happy piece of small text'
    key = (1..40).to_a
    NewRelic::Agent.instance.beacon_configuration.expects(:license_bytes).returns(key)
    output = obfuscate(text)
    assert_equal('YCJrZXV2fih5Y25vaCFtZSR2a2ZkZSp/aXV1', output, "should output obfuscated text")
  end
end<|MERGE_RESOLUTION|>--- conflicted
+++ resolved
@@ -249,11 +249,7 @@
     string.expects(:html_safe).returns(string)
     # here to handle 1.9 encoding - we stub this out because it should
     # be handled automatically and is outside the scope of this test
-<<<<<<< HEAD
     string.stubs(:respond_to?).with(:encoding).returns(false)
-=======
-    string.stubs(:respond_to?).with(:encoding).returns(false)    
->>>>>>> a343c10e
     assert_equal(string, html_safe_if_needed(string))
   end
 
