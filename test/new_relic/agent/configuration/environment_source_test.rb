require File.expand_path(File.join(File.dirname(__FILE__),'..','..','..','test_helper'))
require 'new_relic/agent/configuration/environment_source'

module NewRelic::Agent::Configuration
  class EnvironmentSourceTest < Test::Unit::TestCase
<<<<<<< HEAD

    def setup
      @old_env = ENV
      ENV.replace({})
    end

    def teardown
      ENV.replace(@old_env)
=======
    def setup
      @original_env = {}
      @original_env.replace(ENV)
    end

    def teardown
      ENV.replace(@original_env)
>>>>>>> 8dfcbe45
    end

    def test_environment_strings_are_applied
      assert_applied_string 'NRCONFIG', 'config_path'
      assert_applied_string 'NEW_RELIC_LICENSE_KEY', 'license_key'
      assert_applied_string 'NEWRELIC_LICENSE_KEY', 'license_key'
      assert_applied_string 'NEW_RELIC_APP_NAME', 'app_name'
      assert_applied_string 'NEWRELIC_APP_NAME', 'app_name'
      assert_applied_string 'NEW_RELIC_FRAMEWORK', 'framework'
      assert_applied_string 'NEWRELIC_FRAMEWORK', 'framework'
      assert_applied_string 'NEW_RELIC_HOST', 'host'
      assert_applied_string 'NEW_RELIC_PORT', 'port'
    end

    def test_environment_symbols_are_applied
      assert_applied_symbol 'NEW_RELIC_DISPATCHER', 'dispatcher'
      assert_applied_symbol 'NEWRELIC_DISPATCHER', 'dispatcher'
    end

    def test_environment_booleans_truths_are_applied
      ENV['NEWRELIC_ENABLE'] = 'true'
      assert EnvironmentSource.new[:agent_enabled]
      ENV['NEWRELIC_ENABLE'] = 'on'
      assert EnvironmentSource.new[:agent_enabled]
      ENV['NEWRELIC_ENABLE'] = 'yes'
      assert EnvironmentSource.new[:agent_enabled]
      ENV.delete('NEWRELIC_ENABLE')
    end

    def test_environment_booleans_falsehoods_are_applied
      ENV['NEWRELIC_ENABLE'] = 'false'
      assert !EnvironmentSource.new[:agent_enabled]
      ENV['NEWRELIC_ENABLE'] = 'off'
      assert !EnvironmentSource.new[:agent_enabled]
      ENV['NEWRELIC_ENABLE'] = 'no'
      assert !EnvironmentSource.new[:agent_enabled]
      ENV.delete('NEWRELIC_ENABLE')
    end

    def test_set_log_config_from_environment
      ENV['NEW_RELIC_LOG'] = 'off/in/space.log'
      source = EnvironmentSource.new
      assert_equal 'off/in', source[:log_file_path]
      assert_equal 'space.log', source[:log_file_name]
    end

    def test_set_log_config_STDOUT_from_environment
      ENV['NEW_RELIC_LOG'] = 'STDOUT'
      source = EnvironmentSource.new
      assert_equal 'STDOUT', source[:log_file_name]
      assert_equal 'STDOUT', source[:log_file_path]
    end

    def assert_applied_string(env_var, config_var)
      ENV[env_var] = 'test value'
      assert_equal 'test value', EnvironmentSource.new[config_var.to_sym]
      ENV.delete(env_var)
    end

    def assert_applied_symbol(env_var, config_var)
      ENV[env_var] = 'test value'
      assert_equal :'test value', EnvironmentSource.new[config_var.to_sym]
      ENV.delete(env_var)
    end
  end
end<|MERGE_RESOLUTION|>--- conflicted
+++ resolved
@@ -3,16 +3,7 @@
 
 module NewRelic::Agent::Configuration
   class EnvironmentSourceTest < Test::Unit::TestCase
-<<<<<<< HEAD
 
-    def setup
-      @old_env = ENV
-      ENV.replace({})
-    end
-
-    def teardown
-      ENV.replace(@old_env)
-=======
     def setup
       @original_env = {}
       @original_env.replace(ENV)
@@ -20,7 +11,6 @@
 
     def teardown
       ENV.replace(@original_env)
->>>>>>> 8dfcbe45
     end
 
     def test_environment_strings_are_applied
