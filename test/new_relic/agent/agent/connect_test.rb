require File.expand_path(File.join(File.dirname(__FILE__),'..', '..', '..','test_helper'))
require 'new_relic/agent/agent'
require 'ostruct'

class NewRelic::Agent::Agent::ConnectTest < Test::Unit::TestCase
  include NewRelic::Agent::Agent::Connect

  def setup
    @connected = nil
    @keep_retrying = nil
    @connect_attempts = 1
    @connect_retry_period = 0
    @transaction_sampler = NewRelic::Agent::TransactionSampler.new
    @sql_sampler = NewRelic::Agent::SqlSampler.new
    @error_collector = NewRelic::Agent::ErrorCollector.new
    server = NewRelic::Control::Server.new('localhost', 30303)
    @service = NewRelic::Agent::NewRelicService.new('abcdef', server)
<<<<<<< HEAD
=======
    log.stubs(:warn => true, :info => true, :debug => true)
    @test_config = { :developer_mode => true }
    NewRelic::Agent.config.apply_config(@test_config)
  end

  def teardown
    NewRelic::Agent.config.remove_config(@test_config)
>>>>>>> c9979e9f
  end

  def control
    fake_control = OpenStruct.new('validate_seed' => false,
                                  'local_env' => OpenStruct.new('snapshot' => []))
    fake_control.instance_eval do
      def [](key)
        return nil
      end
    end
    fake_control
  end

  def test_tried_to_connect?
    # base case, should default to false
    assert !tried_to_connect?({})
  end

  def test_tried_to_connect_connected
    # is true if connected is true.
    @connected = true
    assert tried_to_connect?({})
  end

  def test_tried_to_connect_forced
    # is false if force_reconnect is true
    assert !tried_to_connect?({:force_reconnect => true})
  end

  def test_should_keep_retrying_base
    # default to true
    should_keep_retrying?({})
    assert @keep_retrying, "should keep retrying by default"
  end

  def test_should_keep_retrying_option_true
    # should be true if keep_retrying is true
    should_keep_retrying?({:keep_retrying => true})
  end

  def test_get_retry_period
    (1..6).each do |x|
      @connect_attempts = x
      assert_equal get_retry_period, x * 60, "should be #{x} minutes"
    end
    @connect_attempts = 100
    assert_equal get_retry_period, 600, "should max out at 10 minutes after 6 tries"
  end

  def test_increment_retry_period
    @connect_retry_period = 0
    @connect_attempts = 1
    assert_equal 0, connect_retry_period
    increment_retry_period!
    assert_equal 60, connect_retry_period
  end

  def test_should_retry_true
    @keep_retrying = true
    @connect_attempts = 1
    ::NewRelic::Agent.logger.expects(:info).once
    self.expects(:increment_retry_period!).once
    assert should_retry?, "should retry in this circumstance"
    assert_equal 2, @connect_attempts, "should be on the second attempt"
  end

  def test_should_retry_false
    @keep_retrying = false
    self.expects(:disconnect).once
    assert !should_retry?
  end

  def test_disconnect
    assert disconnect
  end

  def test_attr_accessor_connect_retry_period
    assert_accessor(:connect_retry_period)
  end

  def test_attr_accessor_connect_attempts
    assert_accessor(:connect_attempts)
  end

  def test_log_error
    error = mock('error')
    error.expects(:backtrace).once.returns(["line", "secondline"])
    error.expects(:message).once.returns("message")
    fake_control = mock()
    fake_control.expects(:server).returns("server")
    self.expects(:control).once.returns(fake_control)
    ::NewRelic::Agent.logger.expects(:error).with("Error establishing connection with New Relic Service at server: message")
    ::NewRelic::Agent.logger.expects(:debug).with("line\nsecondline")
    log_error(error)
  end

  def test_handle_license_error
    error = mock('error')
    self.expects(:disconnect).once
    ::NewRelic::Agent.logger.expects(:error).once.with("error message")
    ::NewRelic::Agent.logger.expects(:info).once.with("Visit NewRelic.com to obtain a valid license key, or to upgrade your account.")
    error.expects(:message).returns("error message")
    handle_license_error(error)
  end

  def test_log_seed_token
    with_config(:validate_seed => 'many seeds', :validate_token => 'a token, man') do
      ::NewRelic::Agent.logger.expects(:debug).with("Connecting with validation seed/token: many seeds/a token, man").once
      log_seed_token
    end
  end

  def test_no_seed_token
    with_config(:validate_seed => false) do
      ::NewRelic::Agent.logger.expects(:debug).never
      log_seed_token
    end
  end

  def test_environment_for_connect_positive
    fake_env = mock('local_env')
    fake_env.expects(:snapshot).once.returns("snapshot")
    NewRelic::Control.instance.expects(:local_env).once.returns(fake_env)
    with_config(:send_environment_info => true) do
      assert_equal 'snapshot', environment_for_connect
    end
  end

  def test_environment_for_connect_negative
    with_config(:send_environment_info => false) do
      assert_equal [], environment_for_connect
    end
  end

  def test_validate_settings
    with_config(:validate_seed => 'seed', :validate_token => 'token') do
      assert_equal 'seed', NewRelic::Agent.instance.validate_settings[:seed]
      assert_equal 'token', NewRelic::Agent.instance.validate_settings[:token]
    end
  end

  def test_connect_settings
    control = mocked_control
    NewRelic::Agent.config.expects(:app_names)
    self.expects(:validate_settings)
    self.expects(:environment_for_connect)
    keys = %w(pid host app_name language agent_version environment settings validate)
    value = connect_settings
    keys.each do |k|
      assert(value.has_key?(k.to_sym), "should include the key #{k}")
    end
  end

  def test_configure_error_collector_base
    NewRelic::Agent::AgentLogger.any_instance.stubs(:debug)
    NewRelic::Agent::AgentLogger.any_instance.expects(:debug) \
      .with("Errors will not be sent to the New Relic service.").at_least_once

    with_config(:'error_collector.enabled' => false) do
      # noop
    end
  end

  def test_configure_error_collector_enabled
    NewRelic::Agent::AgentLogger.any_instance.stubs(:debug)
    NewRelic::Agent::AgentLogger.any_instance.expects(:debug) \
      .with("Errors will be sent to the New Relic service.").at_least_once

    with_config(:'error_collector.enabled' => false) do
      with_config(:'error_collector.enabled' => true) do
        # noop
      end
    end
  end

  def test_configure_error_collector_server_disabled
    NewRelic::Agent::AgentLogger.any_instance.stubs(:debug)
    NewRelic::Agent::AgentLogger.any_instance.expects(:debug) \
      .with("Errors will not be sent to the New Relic service.").at_least_once
    config = NewRelic::Agent::Configuration::ServerSource.new('collect_errors' => false)
    with_config(config) do
      # noop
    end
  end

  def test_configure_transaction_tracer_with_random_sampling
    with_config(:'transaction_tracer.transaction_threshold' => 5,
                :'transaction_tracer.random_sample' => true) do
      ::NewRelic::Agent.logger.stubs(:debug)
      sample = TransactionSampleTestHelper.make_sql_transaction
      @transaction_sampler.store_sample(sample)

      assert_equal sample, @transaction_sampler.instance_variable_get(:@random_sample)
    end
  end

  def test_configure_transaction_tracer_positive
    with_config(:'transaction_tracer.enabled' => true) do
      assert @transaction_sampler.enabled?
    end
  end

  def test_configure_transaction_tracer_negative
    with_config(:'transaction_tracer.enabled' => false) do
      assert @transaction_sampler.enabled?
    end
  end

  def test_configure_transaction_tracer_server_disabled
    ::NewRelic::Agent.logger.stubs(:debug)
    ::NewRelic::Agent.logger.expects(:debug).with('Transaction traces will not be sent to the New Relic service.')
    config = NewRelic::Agent::Configuration::ServerSource.new('collect_traces' => false,
                                                              'developer_mode' => false)
    with_config(config) do
      assert !@transaction_sampler.enabled?
    end
  end

  def test_apdex_f
    with_config(:apdex_t => 10) do
      assert_equal 40, apdex_f
    end
  end

  def test_set_sql_recording_default
    with_config(:'transaction_tracer.record_sql' => 'obfuscated') do
      assert_equal(:obfuscated, NewRelic::Agent::Database.record_sql_method,
                   "should default to :obfuscated, was #{NewRelic::Agent::Database.record_sql_method}")
    end
  end

  def test_set_sql_recording_off
    with_config(:'transaction_tracer.record_sql' => 'off') do
      assert_equal(:off, NewRelic::Agent::Database.record_sql_method,
                   "should be set to :off, was #{NewRelic::Agent::Database.record_sql_method}")
    end
  end

  def test_set_sql_recording_none
    with_config(:'transaction_tracer.record_sql' => 'none') do
      assert_equal(:off, NewRelic::Agent::Database.record_sql_method,
                   "should be set to :off, was #{NewRelic::Agent::Database.record_sql_method}")
    end
  end

  def test_set_sql_recording_raw
    with_config(:'transaction_tracer.record_sql' => 'raw') do
      assert_equal(:raw, NewRelic::Agent::Database.record_sql_method,
                   "should be set to :raw, was #{NewRelic::Agent::Database.record_sql_method}")
    end
  end

  def test_set_sql_recording_falsy
    with_config(:'transaction_tracer.record_sql' => false) do
      assert_equal(:off, NewRelic::Agent::Database.record_sql_method,
                   "should be set to :off, was #{NewRelic::Agent::Database.record_sql_method}")
    end
  end

  def test_query_server_for_configuration
    self.expects(:connect_to_server).returns("so happy")
    self.expects(:finish_setup).with("so happy")
    query_server_for_configuration
  end

  def test_connect_to_server_gets_config_from_collector
    NewRelic::Agent.manual_start
    service = NewRelic::FakeService.new
    NewRelic::Agent::Agent.instance.service = service
    service.mock['connect'] = {'agent_run_id' => 23, 'config' => 'a lot'}

    response = NewRelic::Agent.agent.connect_to_server

    assert_equal 23, response['agent_run_id']
    assert_equal 'a lot', response['config']

    NewRelic::Agent.shutdown
  end

  def test_finish_setup
    config = {
      'agent_run_id' => 'fishsticks',
      'collect_traces' => true,
      'collect_errors' => true,
      'sample_rate' => 10,
      'agent_config' => { 'transaction_tracer.record_sql' => 'raw' }
    }
    self.expects(:log_connection!).with(config)
    @transaction_sampler = stub('transaction sampler', :configure! => true,
                                :config => {})
    @sql_sampler = stub('sql sampler', :configure! => true)
    with_config(:'transaction_tracer.enabled' => true) do
      finish_setup(config)
      assert_equal 'fishsticks', @service.agent_id
      assert_equal 'raw', NewRelic::Agent.config[:'transaction_tracer.record_sql']
    end
  end

  def test_logging_collector_messages
    NewRelic::Agent.manual_start
    service = NewRelic::FakeService.new
    NewRelic::Agent::Agent.instance.service = service
    service.mock['connect'] = {
      'agent_run_id' => 23, 'config' => 'a lot',
      'messages' => [{ 'message' => 'beep boop', 'level' => 'INFO' },
                     { 'message' => 'ha cha cha', 'level' => 'WARN' }]
    }

    NewRelic::Agent::AgentLogger.any_instance.stubs(:info)
    NewRelic::Agent::AgentLogger.any_instance.expects(:info).with('beep boop')
    NewRelic::Agent::AgentLogger.any_instance.expects(:warn).with('ha cha cha')

    NewRelic::Agent.agent.query_server_for_configuration
    NewRelic::Agent.shutdown
  end

  def test_finish_setup_without_config
    @service.agent_id = 'blah'
    finish_setup(nil)
    assert_equal 'blah', @service.agent_id
  end

  # no idea why this test leaks in Rails 2.0
  # will be moved to a multiverse test eventually anyway
  if !Rails::VERSION::STRING =~ /2\.0.*/
    def test_set_apdex_t_from_server
      service = NewRelic::FakeService.new
      NewRelic::Agent::Agent.instance.service = service
      service.mock['connect'] = { 'apdex_t' => 0.5 }
      with_config(:sync_startup => true, :monitor_mode => true,
                  :license_key => 'a' * 40) do
        NewRelic::Agent.manual_start
        assert_equal 0.5, NewRelic::Agent.config[:apdex_t]
        NewRelic::Agent.shutdown
      end
    end
  end

  private

  def mocked_control
    fake_control = mock('control')
    self.stubs(:control).returns(fake_control)
    fake_control
  end

  def mocked_error_collector
    fake_collector = mock('error collector')
    self.stubs(:error_collector).returns(fake_collector)
    fake_collector
  end

  def assert_accessor(sym)
    var_name = "@#{sym}"
    instance_variable_set(var_name, 1)
    assert (self.send(sym) == 1)
    self.send(sym.to_s + '=', 10)
    assert (instance_variable_get(var_name) == 10)
  end
end<|MERGE_RESOLUTION|>--- conflicted
+++ resolved
@@ -15,16 +15,12 @@
     @error_collector = NewRelic::Agent::ErrorCollector.new
     server = NewRelic::Control::Server.new('localhost', 30303)
     @service = NewRelic::Agent::NewRelicService.new('abcdef', server)
-<<<<<<< HEAD
-=======
-    log.stubs(:warn => true, :info => true, :debug => true)
     @test_config = { :developer_mode => true }
     NewRelic::Agent.config.apply_config(@test_config)
   end
 
   def teardown
     NewRelic::Agent.config.remove_config(@test_config)
->>>>>>> c9979e9f
   end
 
   def control
