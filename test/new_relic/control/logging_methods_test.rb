require File.expand_path(File.join(File.dirname(__FILE__), '..', '..', 'test_helper'))
require 'new_relic/control/logging_methods'
require 'fileutils'

class BaseLoggingMethods
  # stub class to enable testing of the module
  include NewRelic::Control::LoggingMethods
<<<<<<< HEAD
=======
  include NewRelic::Control::Configuration
>>>>>>> 82ed8625
  def root; "."; end
end

class NewRelic::Control::LoggingMethodsTest < Test::Unit::TestCase
  def setup
    @base = BaseLoggingMethods.new
    @base.settings['log_file_path'] = 'log/'
    @base.settings['log_file_name'] = 'newrelic_agent.log'
    super
  end

  def test_log_basic
    mock_logger = mock('logger')
    @base.instance_eval { @log = mock_logger }
    assert_equal mock_logger, @base.log
  end

  def test_log_no_log
    log = @base.log
    assert_equal Logger, log.class
    assert_equal Logger::INFO, log.level
    # have to root around in the logger for the logdev
    assert_equal STDOUT, log.instance_eval { @logdev }.dev
  end

  def test_logbang_basic
    @base.expects(:should_log?).returns(true)
    @base.expects(:to_stdout).with('whee')
    @base.instance_eval { @log = nil }
    @base.log!('whee')
  end

  def test_logbang_should_not_log
    @base.expects(:should_log?).returns(false)
    @base.stubs(:to_stdout)
    assert_equal nil, @base.log!('whee')
  end

  def test_logbang_with_log
    @base.expects(:should_log?).returns(true)
    @base.expects(:to_stdout).with('whee')
    fake_logger = mock('log')
    fake_logger.expects(:send).with(:info, 'whee')
    @base.instance_eval { @log = fake_logger }
    @base.log!('whee')
  end

  def test_should_log_no_settings
    @base.instance_eval { @settings = nil }
    assert !@base.should_log?
  end

  def test_should_log_agent_disabled
    @base.instance_eval { @settings = true }
    @base.expects(:agent_enabled?).returns(false)
    assert !@base.should_log?
  end

  def test_should_log_agent_enabled
    @base.instance_eval { @settings = true }
    @base.expects(:agent_enabled?).returns(true)
    assert @base.should_log?
  end

  def test_set_log_level_base
    fake_logger = mock('logger')
    # bad configuration
    @base.expects(:fetch).with('log_level', 'info').returns('whee')
    fake_logger.expects(:level=).with(Logger::INFO)
    assert_equal fake_logger, @base.set_log_level!(fake_logger)
  end

  def test_set_log_level_with_each_level
    fake_logger = mock('logger')
    %w[debug info warn error fatal].each do |level|
      @base.expects(:fetch).with('log_level', 'info').returns(level)
      fake_logger.expects(:level=).with(Logger.const_get(level.upcase))
      assert_equal fake_logger, @base.set_log_level!(fake_logger)
    end
  end

  def test_set_log_format
    fake_logger = Object.new
    assert !fake_logger.respond_to?(:format_message)
    assert_equal fake_logger, @base.set_log_format!(fake_logger)
    assert fake_logger.respond_to?(:format_message)
  end

  def test_setup_log_existing_file
    fake_logger = mock('logger')
    Logger.expects(:new).with('logpath/logfilename').returns(fake_logger)
    @base.expects(:log_path).returns('logpath').at_least_once
    @base.expects(:log_file_name).returns('logfilename')
    @base.expects(:set_log_format!).with(fake_logger)
    @base.expects(:set_log_level!).with(fake_logger)
    assert_equal fake_logger, @base.setup_log
    assert_equal fake_logger, @base.instance_eval { @log }
    assert_equal 'logpath/logfilename', @base.instance_eval { @log_file }
  end

  def test_to_stdout
    STDOUT.expects(:puts).with('** [NewRelic] whee')
    @base.to_stdout('whee')
  end

  def test_log_path_exists
    @base.instance_eval { @log_path = 'logpath' }
    assert_equal 'logpath', @base.log_path
  end

  def test_log_path_path_exists
    @base.instance_eval { @log_path = nil }
<<<<<<< HEAD
    @base.expects(:fetch).with('log_file_path', 'log').returns('log')
=======
    @base.settings['log_file_path'] = 'log'
>>>>>>> 82ed8625
    assert File.directory?('log')
    assert_equal File.expand_path('log'), @base.log_path
  end

  def test_log_path_path_created
    path = File.expand_path('tmp/log_path_test')
    @base.instance_eval { @log_path = nil }
<<<<<<< HEAD
    @base.expects(:fetch).with('log_file_path', 'log').returns('tmp/log_path_test')
=======
    @base.settings['log_file_path'] = 'tmp/log_path_test'
>>>>>>> 82ed8625
    assert !File.directory?(path) || FileUtils.rmdir(path)
    @base.expects(:log!).never
    assert_equal path, @base.log_path
    assert File.directory?(path)
  end

  def test_log_path_path_unable_to_create
    path = File.expand_path('tmp/log_path_test')
    @base.instance_eval { @log_path = nil }
<<<<<<< HEAD
    @base.expects(:fetch).with('log_file_path', 'log').returns('tmp/log_path_test')
    assert !File.directory?(path) || FileUtils.rmdir(path)
    @base.expects(:log!).with("Error creating log directory for New Relic log file: '#{path}'", :error)
    Dir.expects(:mkdir).with(path).raises('cannot make directory bro!')
    assert_equal 'tmp/log_path_test', @base.log_path
=======
    @base.settings['log_file_path'] = 'tmp/log_path_test'
    assert !File.directory?(path) || FileUtils.rmdir(path)
    @base.expects(:log!).with("Error creating log directory for New Relic log file, using standard out.", :error)
    Dir.expects(:mkdir).with(path).raises('cannot make directory bro!').at_least_once
    assert_nil @base.log_path
>>>>>>> 82ed8625
    assert !File.directory?(path)
    assert_equal STDOUT, @base.log.instance_eval { @logdev }.dev    
  end

  def test_log_file_name
    @base.expects(:fetch).with('log_file_name', 'newrelic_agent.log').returns('log_file_name')
    assert_equal 'log_file_name', @base.log_file_name
  end

  def test_log_to_stdout_when_log_file_path_set_to_STDOUT
    @base.stubs(:fetch).returns('whatever')
    @base.expects(:fetch).with('log_file_path', 'log').returns('STDOUT')
    Dir.expects(:mkdir).never
    @base.setup_log
    assert_equal STDOUT, @base.log.instance_eval { @logdev }.dev    
  end

  def test_logs_to_stdout_include_newrelic_prefix
    @base.stubs(:fetch).returns('whatever')
    @base.expects(:fetch).with('log_file_path', 'log').returns('STDOUT')
    STDOUT.expects(:write).with(regexp_matches(/\*\* \[NewRelic\].*whee/))
    @base.setup_log
    @base.log.info('whee')
  end
end
<|MERGE_RESOLUTION|>--- conflicted
+++ resolved
@@ -5,10 +5,7 @@
 class BaseLoggingMethods
   # stub class to enable testing of the module
   include NewRelic::Control::LoggingMethods
-<<<<<<< HEAD
-=======
   include NewRelic::Control::Configuration
->>>>>>> 82ed8625
   def root; "."; end
 end
 
@@ -120,12 +117,7 @@
   end
 
   def test_log_path_path_exists
-    @base.instance_eval { @log_path = nil }
-<<<<<<< HEAD
-    @base.expects(:fetch).with('log_file_path', 'log').returns('log')
-=======
     @base.settings['log_file_path'] = 'log'
->>>>>>> 82ed8625
     assert File.directory?('log')
     assert_equal File.expand_path('log'), @base.log_path
   end
@@ -133,11 +125,7 @@
   def test_log_path_path_created
     path = File.expand_path('tmp/log_path_test')
     @base.instance_eval { @log_path = nil }
-<<<<<<< HEAD
-    @base.expects(:fetch).with('log_file_path', 'log').returns('tmp/log_path_test')
-=======
     @base.settings['log_file_path'] = 'tmp/log_path_test'
->>>>>>> 82ed8625
     assert !File.directory?(path) || FileUtils.rmdir(path)
     @base.expects(:log!).never
     assert_equal path, @base.log_path
@@ -147,19 +135,11 @@
   def test_log_path_path_unable_to_create
     path = File.expand_path('tmp/log_path_test')
     @base.instance_eval { @log_path = nil }
-<<<<<<< HEAD
-    @base.expects(:fetch).with('log_file_path', 'log').returns('tmp/log_path_test')
-    assert !File.directory?(path) || FileUtils.rmdir(path)
-    @base.expects(:log!).with("Error creating log directory for New Relic log file: '#{path}'", :error)
-    Dir.expects(:mkdir).with(path).raises('cannot make directory bro!')
-    assert_equal 'tmp/log_path_test', @base.log_path
-=======
     @base.settings['log_file_path'] = 'tmp/log_path_test'
     assert !File.directory?(path) || FileUtils.rmdir(path)
-    @base.expects(:log!).with("Error creating log directory for New Relic log file, using standard out.", :error)
-    Dir.expects(:mkdir).with(path).raises('cannot make directory bro!').at_least_once
+    @base.expects(:log!).with("Error creating log directory tmp/log_path_test, using standard out for logging.", :warn)
+    Dir.expects(:mkdir).with(path).raises('cannot make directory bro!').twice # once for the relative directory, once for the directory relative to Rails.root
     assert_nil @base.log_path
->>>>>>> 82ed8625
     assert !File.directory?(path)
     assert_equal STDOUT, @base.log.instance_eval { @logdev }.dev    
   end
