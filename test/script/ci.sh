--- conflicted
+++ resolved
@@ -51,16 +51,10 @@
 cd tmp
 
 
-<<<<<<< HEAD
-rpm_test_app_cache=~/.rpm_test_app_cache
-(
-  echo "updating local cache of rpm_test_app"
-=======
 #rpm_test_app_cache=~/.rpm_test_app_cache
 rpm_test_app_cache=~/workspace/.rpm_test_app_cache
 (
   echo "updating local cache of rpm_test_app in $rpm_test_app_cache"
->>>>>>> 2db38bbb
   git clone --mirror git://github.com/newrelic/rpm_test_app.git $rpm_test_app_cache || true
   cd $rpm_test_app_cache
 )
@@ -133,7 +127,4 @@
 
 export RAILS_ENV=test
 bundle
-bundle exec rake --trace db:create:all ci:setup:testunit test:newrelic
-
-
-
+bundle exec rake --trace db:create:all ci:setup:testunit test:newrelic