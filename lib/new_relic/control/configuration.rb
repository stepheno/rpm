--- conflicted
+++ resolved
@@ -94,13 +94,10 @@
       def multi_threaded?
         fetch('multi_threaded')
       end
-<<<<<<< HEAD
-=======
 
       def disable_serialization?
         fetch('disable_serialization', false)
       end
->>>>>>> 3eefc1fd
       
       # True if we should view files in textmate
       def use_textmate?
