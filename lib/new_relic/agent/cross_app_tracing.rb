# -*- ruby -*-
# encoding: utf-8
# This file is distributed under New Relic's license terms.
# See https://github.com/newrelic/rpm/blob/master/LICENSE for complete details.

module NewRelic
  module Agent
    module CrossAppTracing
      extend NewRelic::Agent::CrossAppMonitor::EncodingFunctions

      # Exception raised if there is a problem with cross app transactions.
      class Error < RuntimeError; end


      # The cross app response header for "outgoing" calls
      NR_APPDATA_HEADER = 'X-NewRelic-App-Data'

      # The cross app id header for "outgoing" calls
      NR_ID_HEADER = 'X-NewRelic-ID'

      # The cross app transaction header for "outgoing" calls
      NR_TXN_HEADER = 'X-NewRelic-Transaction'

      # The index of the transaction GUID in the appdata header of responses
      APPDATA_TXN_GUID_INDEX = 5


      ###############
      module_function
      ###############

      # Send the given +request+, adding metrics appropriate to the
      # response when it comes back.
      def trace_http_request( http, request )
        return yield unless NewRelic::Agent.is_execution_traced?

        t0, segment = start_trace( http, request )
        begin
          response = yield
        ensure
          finish_trace( t0, segment, request, response, http ) if t0
        end

        return response
      end


      # Set up the necessary state for cross-application tracing before the
      # given +request+ goes out on the specified +http+ connection.
      def start_trace( http, request )
        inject_request_headers( request ) if cross_app_enabled?

        # Create a segment and time the call
        t0 = Time.now
        segment = stats_engine.push_scope( "External/#{http.address}/all", t0 )

        return t0, segment
      rescue => err
        NewRelic::Agent.logger.error "Uncaught exception while tracing HTTP request", err
        return nil
      end


      # Finish tracing the HTTP +request+ that started at +t0+ with the information in
      # +response+ and the given +http+ connection.
      def finish_trace( t0, segment, request, response, http )
        t1 = Time.now
        duration = t1.to_f - t0.to_f

        begin
          if request && response && http
            # Figure out which metrics we need to report based on the request and response
            # The last (most-specific) one is scoped.
            metrics = metrics_for( http, request, response )
            scoped_metric = metrics.pop

<<<<<<< HEAD
            # Report the metrics
            metrics.each { |metric| get_metric(metric).trace_call(duration) }
            get_scoped_metric( scoped_metric ).trace_call( duration )
=======
            stats_engine.record_metrics(metrics, duration)
            stats_engine.record_metrics(scoped_metric, duration, :scoped => true)
>>>>>>> 14cbde89

            # Add TT custom parameters
            stats_engine.rename_scope_segment( scoped_metric )
            extract_custom_parameters( response ) if response_is_crossapp?( response )
          end
        ensure
          # We always need to pop the scope stack to avoid an inconsistent
          # state, which will prevent tracing of the whole transaction.
          stats_engine.pop_scope( segment, duration, t1 )
        end
      rescue NewRelic::Agent::CrossAppTracing::Error => err
        NewRelic::Agent.logger.debug "while cross app tracing", err
      rescue => err
        NewRelic::Agent.logger.error "Uncaught exception while finishing an HTTP request trace", err
      end


      # Return +true+ if cross app tracing is enabled in the config.
      def cross_app_enabled?
        NewRelic::Agent.config[:cross_process_id] &&
          (NewRelic::Agent.config[:"cross_application_tracer.enabled"] ||
           NewRelic::Agent.config[:cross_application_tracing])
      end


      # Memoized fetcher for the cross app encoding key. Raises a
      # NewRelic::Agent::CrossAppTracing::Error if the key isn't configured.
      def cross_app_encoding_key
        NewRelic::Agent.config[:encoding_key] or
          raise NewRelic::Agent::CrossAppTracing::Error, "No encoding_key set."
      end


      # Inject the X-Process header into the outgoing +request+.
      def inject_request_headers( request )
        key = cross_app_encoding_key()
        cross_app_id = NewRelic::Agent.config[:cross_process_id] or
          raise NewRelic::Agent::CrossAppTracing::Error, "no cross app ID configured"
        txn_guid = NewRelic::Agent::TransactionInfo.get.guid
        txn_data = NewRelic.json_dump([ txn_guid, false ])

        request[ NR_ID_HEADER ] = obfuscate_with_key( key, cross_app_id )
        request[ NR_TXN_HEADER ] = obfuscate_with_key( key, txn_data )

      rescue NewRelic::Agent::CrossAppTracing::Error => err
        NewRelic::Agent.logger.debug "Not injecting x-process header", err
      end


      # Extract any custom parameters from +response+ if it's cross-application and
      # add them to the current TT node.
      def extract_custom_parameters( response )

        appdata = extract_appdata( response )
        sampler = NewRelic::Agent.instance.transaction_sampler
        sampler.add_segment_parameters( :transaction_guid => appdata[APPDATA_TXN_GUID_INDEX] )

      end


      # Return the set of metric names that correspond to
      # the given +request+ and +response+.
      def metrics_for( http, request, response )
        metrics = common_metrics( http )

        if response_is_crossapp?( response )
          begin
            metrics.concat metrics_for_crossapp_response( http, response )
          rescue => err
            # Fall back to regular metrics if there's a problem with x-process metrics
            NewRelic::Agent.logger.debug "%p while fetching x-process metrics: %s" %
              [ err.class, err.message ]
            metrics.concat metrics_for_regular_response( http, request, response )
          end
        else
          NewRelic::Agent.logger.debug "Response doesn't have CAT headers."
          metrics.concat metrics_for_regular_response( http, request, response )
        end

        return metrics
      end


      # Return an Array of metrics used for every response.
      def common_metrics( http )
        metrics = [ "External/all" ]
        metrics << "External/#{http.address}/all"

        if NewRelic::Agent::Instrumentation::MetricFrame.recording_web_transaction?
          metrics << "External/allWeb"
        else
          metrics << "External/allOther"
        end

        return metrics
      end


      # Returns +true+ if Cross Application Tracing is enabled, and the given +response+
      # has the appropriate headers.
      def response_is_crossapp?( response )
        return false unless cross_app_enabled?
        unless response[NR_APPDATA_HEADER]
          NewRelic::Agent.logger.debug "Response doesn't have the %p header: %p" %
            [ NR_APPDATA_HEADER, response.to_hash ]
          return false
        end

        return true
      end


      # Return the set of metric objects appropriate for the given cross app
      # +response+.
      def metrics_for_crossapp_response( http, response )
        xp_id, txn_name, q_time, r_time, req_len, _ = extract_appdata( response )

        check_crossapp_id( xp_id )
        check_transaction_name( txn_name )

        NewRelic::Agent.logger.debug "CAT xp_id: %p, txn_name: %p." % [ xp_id, txn_name ]

        metrics = []
        metrics << "ExternalApp/#{http.address}/#{xp_id}/all"
        metrics << "ExternalTransaction/#{http.address}/#{xp_id}/#{txn_name}"

        return metrics
      end


      # Extract x-process application data from the specified +response+ and return
      # it as an array of the form:
      #
      #  [
      #    <cross app ID>,
      #    <transaction name>,
      #    <queue time in seconds>,
      #    <response time in seconds>,
      #    <request content length in bytes>,
      #    <transaction GUID>
      #  ]
      def extract_appdata( response )
        appdata = response[NR_APPDATA_HEADER] or
          raise NewRelic::Agent::CrossAppTracing::Error,
            "Can't derive metrics for response: no #{NR_APPDATA_HEADER} header!"

        key = cross_app_encoding_key()
        decoded_appdata = decode_with_key( key, appdata )
        decoded_appdata.set_encoding( ::Encoding::UTF_8 ) if
          decoded_appdata.respond_to?( :set_encoding )

        return NewRelic.json_load( decoded_appdata )
      end


      # Return the set of metric objects appropriate for the given (non-cross app)
      # +response+.
      def metrics_for_regular_response( http, request, response )
        metrics = []
        metrics << "External/#{http.address}/Net::HTTP/#{request.method}"

        return metrics
      end


      # Fetch a reference to the stats engine.
      def stats_engine
        NewRelic::Agent.instance.stats_engine
      end


      # Check the given +id+ to ensure it conforms to the format of a cross-application
      # ID. Raises an NewRelic::Agent::CrossAppTracing::Error if it doesn't.
      def check_crossapp_id( id )
        id =~ /\A\d+#\d+\z/ or
          raise NewRelic::Agent::CrossAppTracing::Error,
            "malformed cross application ID %p" % [ id ]
      end


      # Check the given +name+ to ensure it conforms to the format of a valid transaction
      # name.
      def check_transaction_name( name )
        # No-op -- apparently absolutely anything is a valid transaction name?
        # This is here for when that inevitably comes back to haunt us.
      end

    end
  end
end
<|MERGE_RESOLUTION|>--- conflicted
+++ resolved
@@ -74,14 +74,8 @@
             metrics = metrics_for( http, request, response )
             scoped_metric = metrics.pop
 
-<<<<<<< HEAD
-            # Report the metrics
-            metrics.each { |metric| get_metric(metric).trace_call(duration) }
-            get_scoped_metric( scoped_metric ).trace_call( duration )
-=======
             stats_engine.record_metrics(metrics, duration)
             stats_engine.record_metrics(scoped_metric, duration, :scoped => true)
->>>>>>> 14cbde89
 
             # Add TT custom parameters
             stats_engine.rename_scope_segment( scoped_metric )
