# encoding: utf-8
# This file is distributed under New Relic's license terms.
# See https://github.com/newrelic/rpm/blob/master/LICENSE for complete details.

require 'socket'
require 'net/https'
require 'net/http'
require 'logger'
require 'zlib'
require 'stringio'
require 'new_relic/agent/sampled_buffer'
require 'new_relic/agent/autostart'
require 'new_relic/agent/new_relic_service'
require 'new_relic/agent/pipe_service'
require 'new_relic/agent/configuration/manager'
require 'new_relic/agent/database'
require 'new_relic/agent/commands/agent_command_router'
require 'new_relic/agent/event_listener'
require 'new_relic/agent/cross_app_monitor'
require 'new_relic/agent/request_sampler'
require 'new_relic/agent/sampler_collection'
require 'new_relic/environment_report'

module NewRelic
  module Agent

    # The Agent is a singleton that is instantiated when the plugin is
    # activated.  It collects performance data from ruby applications
    # in realtime as the application runs, and periodically sends that
    # data to the NewRelic server.
    class Agent
      extend NewRelic::Agent::Configuration::Instance

      def initialize
        # FIXME: temporary work around for RUBY-839
        # This should be handled with a configuration callback
        if Agent.config[:monitor_mode]
          @service = NewRelic::Agent::NewRelicService.new
        end

        @launch_time = Time.now

        @events                = NewRelic::Agent::EventListener.new
        @stats_engine          = NewRelic::Agent::StatsEngine.new
        @transaction_sampler   = NewRelic::Agent::TransactionSampler.new
        @sql_sampler           = NewRelic::Agent::SqlSampler.new
<<<<<<< HEAD
        @agent_command_router  = NewRelic::Agent::Commands::AgentCommandRouter.new(@service, @events)
=======
        @agent_command_router  = NewRelic::Agent::Commands::AgentCommandRouter.new
>>>>>>> 5591616d
        @cross_app_monitor     = NewRelic::Agent::CrossAppMonitor.new(@events)
        @error_collector       = NewRelic::Agent::ErrorCollector.new
        @transaction_rules     = NewRelic::Agent::RulesEngine.new
        @metric_rules          = NewRelic::Agent::RulesEngine.new
        @request_sampler       = NewRelic::Agent::RequestSampler.new(@events)
        @harvest_samplers      = NewRelic::Agent::SamplerCollection.new(@events)

        @connect_state      = :pending
        @connect_attempts   = 0
        @environment_report = nil

        @last_harvest_time = Time.now
        @harvest_lock = Mutex.new
        @obfuscator = lambda {|sql| NewRelic::Agent::Database.default_sql_obfuscator(sql) }
      end

      # contains all the class-level methods for NewRelic::Agent::Agent
      module ClassMethods
        # Should only be called by NewRelic::Control - returns a
        # memoized singleton instance of the agent, creating one if needed
        def instance
          @instance ||= self.new
        end
      end

      # Holds all the methods defined on NewRelic::Agent::Agent
      # instances
      module InstanceMethods

        # holds a proc that is used to obfuscate sql statements
        attr_reader :obfuscator
        # the statistics engine that holds all the timeslice data
        attr_reader :stats_engine
        # the transaction sampler that handles recording transactions
        attr_reader :transaction_sampler
        attr_reader :sql_sampler
        # manages agent commands we receive from the collector, and the handlers
        attr_reader :agent_command_router
        # error collector is a simple collection of recorded errors
        attr_reader :error_collector
        attr_reader :harvest_samplers
        # whether we should record raw, obfuscated, or no sql
        attr_reader :record_sql
        # a configuration for the Real User Monitoring system -
        # handles things like static setup of the header for inclusion
        # into pages
        attr_reader :beacon_configuration
        # cross application tracing ids and encoding
        attr_reader :cross_process_id
        attr_reader :cross_app_encoding_bytes
        attr_reader :cross_app_monitor
        # service for communicating with collector
        attr_accessor :service
        # Global events dispatcher. This will provides our primary mechanism
        # for agent-wide events, such as finishing configuration, error notification
        # and request before/after from Rack.
        attr_reader :events
        # Transaction and metric renaming rules as provided by the
        # collector on connect.  The former are applied during txns,
        # the latter during harvest.
        attr_reader :transaction_rules
        attr_reader :metric_rules
        attr_reader :harvest_lock

        # Returns the length of the unsent errors array, if it exists,
        # otherwise nil
        def unsent_errors_size
          @unsent_errors.length if @unsent_errors
        end

        # Returns the length of the traces array, if it exists,
        # otherwise nil
        def unsent_traces_size
          @traces.length if @traces
        end

        # Initializes the unsent timeslice data hash, if needed, and
        # returns the number of keys it contains
        def unsent_timeslice_data
          @unsent_timeslice_data ||= {}
          @unsent_timeslice_data.keys.length
        end

        # fakes out a transaction that did not happen in this process
        # by creating apdex, summary metrics, and recording statistics
        # for the transaction
        #
        # This method is *deprecated* - it may be removed in future
        # versions of the agent
        def record_transaction(duration_seconds, options={})
          is_error = options['is_error'] || options['error_message'] || options['exception']
          metric = options['metric']
          metric ||= options['uri'] # normalize this with url rules
          raise "metric or uri arguments required" unless metric
          metric_info = NewRelic::MetricParser::MetricParser.for_metric_named(metric)

          if metric_info.is_web_transaction?
            NewRelic::Agent::Transaction.record_apdex(metric_info, duration_seconds, duration_seconds, is_error)
          end
          metrics = metric_info.summary_metrics

          metrics << metric
          metrics.each do |name|
            NewRelic::Agent.record_metric(name, duration_seconds)
          end

          if is_error
            if options['exception']
              e = options['exception']
            elsif options['error_message']
              e = StandardError.new options['error_message']
            else
              e = StandardError.new 'Unknown Error'
            end
            error_collector.notice_error e, :uri => options['uri'], :metric => metric
          end
          # busy time ?
        end

        # This method should be called in a forked process after a fork.
        # It assumes the parent process initialized the agent, but does
        # not assume the agent started.
        #
        # The call is idempotent, but not re-entrant.
        #
        # * It clears any metrics carried over from the parent process
        # * Restarts the sampler thread if necessary
        # * Initiates a new agent run and worker loop unless that was done
        #   in the parent process and +:force_reconnect+ is not true
        #
        # Options:
        # * <tt>:force_reconnect => true</tt> to force the spawned process to
        #   establish a new connection, such as when forking a long running process.
        #   The default is false--it will only connect to the server if the parent
        #   had not connected.
        # * <tt>:keep_retrying => false</tt> if we try to initiate a new
        #   connection, this tells me to only try it once so this method returns
        #   quickly if there is some kind of latency with the server.
        def after_fork(options={})
          Agent.config.apply_config(NewRelic::Agent::Configuration::ManualSource.new(options), 1)

          if channel_id = options[:report_to_channel]
            @service = NewRelic::Agent::PipeService.new(channel_id)
            if connected?
              @connected_pid = $$
            else
              ::NewRelic::Agent.logger.debug("Child process #{$$} not reporting to non-connected parent.")
              @service.shutdown(Time.now)
              disconnect
            end
          end

          return if !Agent.config[:agent_enabled] ||
            !Agent.config[:monitor_mode] ||
            disconnected? ||
            @worker_thread && @worker_thread.alive?

          ::NewRelic::Agent.logger.debug "Starting the worker thread in #{$$} after forking."

          reset_objects_with_locks

          # Clear out stats that are left over from parent process
          reset_stats

          generate_environment_report
          start_worker_thread(options)
        end

        # True if we have initialized and completed 'start'
        def started?
          @started
        end

        # Attempt a graceful shutdown of the agent, running the worker
        # loop if it exists and is running.
        #
        # Options:
        # :force_send  => (true/false) # force the agent to send data
        def shutdown(options={})
          run_loop_before_exit = Agent.config[:force_send]
          return if not started?
          if @worker_loop
            @worker_loop.run_task if run_loop_before_exit
            @worker_loop.stop
          end

          ::NewRelic::Agent.logger.info "Starting Agent shutdown"

          # if litespeed, then ignore all future SIGUSR1 - it's
          # litespeed trying to shut us down
          if Agent.config[:dispatcher] == :litespeed
            Signal.trap("SIGUSR1", "IGNORE")
            Signal.trap("SIGTERM", "IGNORE")
          end

          begin
            NewRelic::Agent.disable_all_tracing do
              graceful_disconnect
            end
          rescue => e
            ::NewRelic::Agent.logger.error e
          end
          NewRelic::Agent.config.remove_config do |config|
            config.class == NewRelic::Agent::Configuration::ManualSource ||
              config.class == NewRelic::Agent::Configuration::ServerSource
          end
          @started = nil
          Control.reset
        end

        # Tells the statistics engine we are starting a new transaction
        def start_transaction
          @stats_engine.start_transaction
        end

        # Tells the statistics engine we are ending a transaction
        def end_transaction
          @stats_engine.end_transaction
        end

        # Sets a thread local variable as to whether we should or
        # should not record sql in the current thread. Returns the
        # previous value, if there is one
        def set_record_sql(should_record)
          prev = TransactionState.get.record_sql
          TransactionState.get.record_sql = should_record
          prev.nil? || prev
        end

        # Sets a thread local variable as to whether we should or
        # should not record transaction traces in the current
        # thread. Returns the previous value, if there is one
        def set_record_tt(should_record)
          prev = TransactionState.get.record_tt
          TransactionState.get.record_tt = should_record
          prev.nil? || prev
        end

        # Push flag indicating whether we should be tracing in this
        # thread. This uses a stack which allows us to disable tracing
        # children of a transaction without affecting the tracing of
        # the whole transaction
        def push_trace_execution_flag(should_trace=false)
          TransactionState.get.push_traced(should_trace)
        end

        # Pop the current trace execution status.  Restore trace execution status
        # to what it was before we pushed the current flag.
        def pop_trace_execution_flag
          TransactionState.get.pop_traced
        end

        # Herein lies the corpse of the former 'start' method. May
        # its unmatched flog score rest in pieces.
        module Start
          # Check whether we have already started, which is an error condition
          def already_started?
            if started?
              ::NewRelic::Agent.logger.error("Agent Started Already!")
              true
            end
          end

          # The agent is disabled when it is not force enabled by the
          # 'agent_enabled' option (e.g. in a manual start), or
          # enabled normally through the configuration file
          def disabled?
            !Agent.config[:agent_enabled]
          end

          # Log startup information that we almost always want to know
          def log_startup
            log_environment
            log_dispatcher
            log_app_name
          end

          # Log the environment the app thinks it's running in.
          # Useful in debugging, as this is the key for config YAML lookups.
          def log_environment
            ::NewRelic::Agent.logger.info "Environment: #{NewRelic::Control.instance.env}"
          end

          # Logs the dispatcher to the log file to assist with
          # debugging. When no debugger is present, logs this fact to
          # assist with proper dispatcher detection
          def log_dispatcher
            dispatcher_name = Agent.config[:dispatcher].to_s

            if dispatcher_name.empty?
              ::NewRelic::Agent.logger.info 'No known dispatcher detected.'
            else
              ::NewRelic::Agent.logger.info "Dispatcher: #{dispatcher_name}"
            end
          end

          def log_app_name
            ::NewRelic::Agent.logger.info "Application: #{Agent.config.app_names.join(", ")}"
          end

          # Logs the configured application names
          def app_name_configured?
            names = Agent.config.app_names
            return names.respond_to?(:any?) && names.any?
          end

          # Connecting in the foreground blocks further startup of the
          # agent until we have a connection - useful in cases where
          # you're trying to log a very-short-running process and want
          # to get statistics from before a server connection
          # (typically 20 seconds) exists
          def connect_in_foreground
            NewRelic::Agent.disable_all_tracing { connect(:keep_retrying => false) }
          end

          # If we're using sinatra, old versions run in an at_exit
          # block so we should probably know that
          def using_sinatra?
            defined?(Sinatra::Application)
          end

          # we should not set an at_exit block if people are using
          # these as they don't do standard at_exit behavior per MRI/YARV
          def weird_ruby?
            NewRelic::LanguageSupport.using_engine?('rbx') ||
              NewRelic::LanguageSupport.using_engine?('jruby') ||
              using_sinatra?
          end

          # Installs our exit handler, which exploits the weird
          # behavior of at_exit blocks to make sure it runs last, by
          # doing an at_exit within an at_exit block.
          def install_exit_handler
            if Agent.config[:send_data_on_exit] && !weird_ruby?
              at_exit do
                # Workaround for MRI 1.9 bug that loses exit codes in at_exit blocks.
                # This is necessary to get correct exit codes for the agent's
                # test suites.
                # http://bugs.ruby-lang.org/issues/5218
                if defined?(RUBY_ENGINE) && RUBY_ENGINE == "ruby" && RUBY_VERSION.match(/^1\.9/)
                  exit_status = $!.status if $!.is_a?(SystemExit)
                  shutdown
                  exit exit_status if exit_status
                else
                  shutdown
                end
              end
            end
          end

          # Classy logging of the agent version and the current pid,
          # so we can disambiguate processes in the log file and make
          # sure they're running a reasonable version
          def log_version_and_pid
            ::NewRelic::Agent.logger.debug "New Relic Ruby Agent #{NewRelic::VERSION::STRING} Initialized: pid = #{$$}"
          end

          # Warn the user if they have configured their agent not to
          # send data, that way we can see this clearly in the log file
          def monitoring?
            if Agent.config[:monitor_mode]
              true
            else
              ::NewRelic::Agent.logger.warn('Agent configured not to send data in this environment.')
              false
            end
          end

          # Tell the user when the license key is missing so they can
          # fix it by adding it to the file
          def has_license_key?
            if Agent.config[:license_key] && Agent.config[:license_key].length > 0
              true
            else
              ::NewRelic::Agent.logger.warn("No license key found in newrelic.yml config. " +
                "This often means your newrelic.yml is missing a section for the running environment '#{NewRelic::Control.instance.env}'")
              false
            end
          end

          # A correct license key exists and is of the proper length
          def has_correct_license_key?
            has_license_key? && correct_license_length
          end

          # A license key is an arbitrary 40 character string,
          # usually looks something like a SHA1 hash
          def correct_license_length
            key = Agent.config[:license_key]

            if key.length == 40
              true
            else
              ::NewRelic::Agent.logger.error("Invalid license key: #{key}")
              false
            end
          end

          # If we're using a dispatcher that forks before serving
          # requests, we need to wait until the children are forked
          # before connecting, otherwise the parent process sends odd data
          def using_forking_dispatcher?
            if [:passenger, :rainbows, :unicorn].include? Agent.config[:dispatcher]
              ::NewRelic::Agent.logger.info 'Connecting workers after forking.'
              true
            else
              false
            end
          end

          # Return true if we're using resque and it hasn't had a chance to (potentially)
          # daemonize itself. This avoids hanging when there's a Thread started
          # before Resque calls Process.daemon (Jira RUBY-857)
          def defer_for_resque?
            NewRelic::Agent.config[:dispatcher] == :resque &&
              !NewRelic::Agent::PipeChannelManager.listener.started?
          end

          # Sanity-check the agent configuration and start the agent,
          # setting up the worker thread and the exit handler to shut
          # down the agent
          def check_config_and_start_agent
            return unless monitoring? && has_correct_license_key?
            return if using_forking_dispatcher?
            generate_environment_report
            connect_in_foreground if Agent.config[:sync_startup]
            start_worker_thread
            install_exit_handler
          end
        end

        include Start

        def defer_for_delayed_job?
          NewRelic::Agent.config[:dispatcher] == :delayed_job &&
            !NewRelic::DelayedJobInjection.worker_name
        end

        # Check to see if the agent should start, returning +true+ if it should.
        def agent_should_start?
          return false if already_started? || disabled?

          if defer_for_delayed_job?
            ::NewRelic::Agent.logger.debug "Deferring startup for DelayedJob"
            return false
          end

          if defer_for_resque?
            ::NewRelic::Agent.logger.debug "Deferring startup for Resque in case it daemonizes"
            return false
          end

          unless app_name_configured?
            NewRelic::Agent.logger.error "No application name configured.",
              "The Agent cannot start without at least one. Please check your ",
              "newrelic.yml and ensure that it is valid and has at least one ",
              "value set for app_name in the #{NewRelic::Control.instance.env} ",
              "environment."
            return false
          end

          return true
        end

        # Logs a bunch of data and starts the agent, if needed
        def start
          return unless agent_should_start?

          @started = true
          @local_host = determine_host
          log_startup
          check_config_and_start_agent
          log_version_and_pid
        end

        # Clear out the metric data, errors, and transaction traces,
        # making sure the agent is in a fresh state
        def reset_stats
          @stats_engine.reset_stats
          @unsent_errors = []
          @traces = nil
          @unsent_timeslice_data = {}
          @last_harvest_time = Time.now
          @launch_time = Time.now
        end

        # Clear out state for any objects that we know lock from our parents
        # This is necessary for cases where we're in a forked child and Ruby
        # might be holding locks for background thread that aren't there anymore.
        def reset_objects_with_locks
          @stats_engine = NewRelic::Agent::StatsEngine.new
          reset_harvest_locks
        end

        def add_harvest_sampler(subclass)
          @harvest_samplers.add_sampler(subclass)
        end

        private

        # All of this module used to be contained in the
        # start_worker_thread method - this is an artifact of
        # refactoring and can be moved, renamed, etc at will
        module StartWorkerThread
          # logs info about the worker loop so users can see when the
          # agent actually begins running in the background
          def log_worker_loop_start
            ::NewRelic::Agent.logger.debug "Reporting performance data every #{Agent.config[:data_report_period]} seconds."
            ::NewRelic::Agent.logger.debug "Running worker loop"
          end

          # Synchronize with the harvest loop. If the harvest thread has taken
          # a lock (DNS lookups, backticks, agent-owned locks, etc), and we
          # fork while locked, this can deadlock child processes. For more
          # details, see https://github.com/resque/resque/issues/1101
          def synchronize_with_harvest
            harvest_lock.synchronize do
              yield
            end
          end

          # Some forking cases (like Resque) end up with harvest lock from the
          # parent process orphaned in the child. Let it go before we proceed.
          def reset_harvest_locks
            return if harvest_lock.nil?

            harvest_lock.unlock if harvest_lock.locked?
          end

          # Creates the worker loop and loads it with the instructions
          # it should run every @report_period seconds
          def create_and_run_worker_loop
            @worker_loop = WorkerLoop.new
            @worker_loop.run(Agent.config[:data_report_period]) do
              transmit_data
            end
          end

          # Handles the case where the server tells us to restart -
          # this clears the data, clears connection attempts, and
          # waits a while to reconnect.
          def handle_force_restart(error)
            ::NewRelic::Agent.logger.debug error.message
            reset_stats
            @service.reset_metric_id_cache if @service
            @connect_state = :pending
            sleep 30
          end

          # when a disconnect is requested, stop the current thread, which
          # is the worker thread that gathers data and talks to the
          # server.
          def handle_force_disconnect(error)
            ::NewRelic::Agent.logger.warn "New Relic forced this agent to disconnect (#{error.message})"
            disconnect
          end

          # there is a problem with connecting to the server, so we
          # stop trying to connect and shut down the agent
          def handle_server_connection_problem(error)
            ::NewRelic::Agent.logger.error "Unable to establish connection with the server.", error
            disconnect
          end

          # Handles an unknown error in the worker thread by logging
          # it and disconnecting the agent, since we are now in an
          # unknown state
          def handle_other_error(error)
            ::NewRelic::Agent.logger.error "Terminating worker loop.", error
            disconnect
          end

          # a wrapper method to handle all the errors that can happen
          # in the connection and worker thread system. This
          # guarantees a no-throw from the background thread.
          def catch_errors
            yield
          rescue NewRelic::Agent::ForceRestartException => e
            handle_force_restart(e)
            retry
          rescue NewRelic::Agent::ForceDisconnectException => e
            handle_force_disconnect(e)
          rescue NewRelic::Agent::ServerConnectionException => e
            handle_server_connection_problem(e)
          rescue => e
            handle_other_error(e)
          end

          # This is the method that is run in a new thread in order to
          # background the harvesting and sending of data during the
          # normal operation of the agent.
          #
          # Takes connection options that determine how we should
          # connect to the server, and loops endlessly - typically we
          # never return from this method unless we're shutting down
          # the agent
          def deferred_work!(connection_options)
            catch_errors do
              NewRelic::Agent.disable_all_tracing do
                # We try to connect.  If this returns false that means
                # the server rejected us for a licensing reason and we should
                # just exit the thread.  If it returns nil
                # that means it didn't try to connect because we're in the master.
                connect(connection_options)
                if connected?
                  log_worker_loop_start
                  create_and_run_worker_loop
                  # never reaches here unless there is a problem or
                  # the agent is exiting
                else
                  ::NewRelic::Agent.logger.debug "No connection.  Worker thread ending."
                end
              end
            end
          end
        end
        include StartWorkerThread

        # Try to launch the worker thread and connect to the server.
        #
        # See #connect for a description of connection_options.
        def start_worker_thread(connection_options = {})
          disable = NewRelic::Agent.config[:disable_harvest_thread]
          if disable
            NewRelic::Agent.logger.info "Not starting Ruby Agent worker thread because :disable_harvest_thread is #{disable}"
            return
          end

          ::NewRelic::Agent.logger.debug "Creating Ruby Agent worker thread."
          @worker_thread = NewRelic::Agent::Threading::AgentThread.new('Worker Loop') do
            deferred_work!(connection_options)
          end
        end

        # A shorthand for NewRelic::Control.instance
        def control
          NewRelic::Control.instance
        end

        # This module is an artifact of a refactoring of the connect
        # method - all of its methods are used in that context, so it
        # can be refactored at will. It should be fully tested
        module Connect
          # number of attempts we've made to contact the server
          attr_accessor :connect_attempts

          # Disconnect just sets connected to false, which prevents
          # the agent from trying to connect again
          def disconnect
            @connect_state = :disconnected
            true
          end

          def connected?
            @connect_state == :connected
          end

          def disconnected?
            @connect_state == :disconnected
          end

          # Don't connect if we're already connected, or if we tried to connect
          # and were rejected with prejudice because of a license issue, unless
          # we're forced to by force_reconnect.
          def should_connect?(force=false)
            force || (!connected? && !disconnected?)
          end

          # Retry period is a minute for each failed attempt that
          # we've made. This should probably do some sort of sane TCP
          # backoff to prevent hammering the server, but a minute for
          # each attempt seems to work reasonably well.
          def connect_retry_period
            [600, connect_attempts * 60].min
          end

          def note_connect_failure
            self.connect_attempts += 1
          end

          # When we have a problem connecting to the server, we need
          # to tell the user what happened, since this is not an error
          # we can handle gracefully.
          def log_error(error)
            ::NewRelic::Agent.logger.error "Error establishing connection with New Relic Service at #{control.server}:", error
          end

          # When the server sends us an error with the license key, we
          # want to tell the user that something went wrong, and let
          # them know where to go to get a valid license key
          #
          # After this runs, it disconnects the agent so that it will
          # no longer try to connect to the server, saving the
          # application and the server load
          def handle_license_error(error)
            ::NewRelic::Agent.logger.error( \
              error.message, \
              "Visit NewRelic.com to obtain a valid license key, or to upgrade your account.")
            disconnect
          end

          def handle_unrecoverable_agent_error(error)
            ::NewRelic::Agent.logger.error(error.message)
            disconnect
            shutdown
          end

          def generate_environment_report
            @environment_report = environment_for_connect
          end

          # Checks whether we should send environment info, and if so,
          # returns the snapshot from the local environment.
          # Generating the EnvironmentReport has the potential to trigger
          # require calls in Rails environments, so this method should only
          # be called synchronously from on the main thread.
          def environment_for_connect
            Agent.config[:send_environment_info] ? Array(EnvironmentReport.new) : []
          end

          # Initializes the hash of settings that we send to the
          # server. Returns a literal hash containing the options
          def connect_settings
            {
              :pid => $$,
              :host => @local_host,
              :app_name => Agent.config.app_names,
              :language => 'ruby',
              :agent_version => NewRelic::VERSION::STRING,
              :environment => @environment_report,
              :settings => Agent.config.to_collector_hash,
            }
          end

          # Returns connect data passed back from the server
          def connect_to_server
            @service.connect(connect_settings)
          end

          # apdex_f is always 4 times the apdex_t
          def apdex_f
            (4 * Agent.config[:apdex_t]).to_f
          end

          # Sets the collector host and connects to the server, then
          # invokes the final configuration with the returned data
          def query_server_for_configuration
            finish_setup(connect_to_server)
          end

          # Takes a hash of configuration data returned from the
          # server and uses it to set local variables and to
          # initialize various parts of the agent that are configured
          # separately.
          #
          # Can accommodate most arbitrary data - anything extra is
          # ignored unless we say to do something with it here.
          def finish_setup(config_data)
            return if config_data == nil

            @service.agent_id = config_data['agent_run_id'] if @service

            if config_data['agent_config']
              ::NewRelic::Agent.logger.debug "Using config from server"
            end

            ::NewRelic::Agent.logger.debug "Server provided config: #{config_data.inspect}"
            server_config = NewRelic::Agent::Configuration::ServerSource.new(config_data, Agent.config)
            Agent.config.apply_config(server_config, 1)
            log_connection!(config_data) if @service

            add_rules_to_engine(config_data['transaction_name_rules'],
                                NewRelic::Agent.instance.transaction_rules)
            add_rules_to_engine(config_data['metric_name_rules'],
                                NewRelic::Agent.instance.metric_rules)

            # If you're adding something else here to respond to the server-side config,
            # use Agent.instance.events.subscribe(:finished_configuring) callback instead!

            @beacon_configuration = BeaconConfiguration.new
          end

          def add_rules_to_engine(rule_specifications, rules_engine)
            return unless rule_specifications && rule_specifications.any?
            rule_specifications.each do |rule_spec|
              rules_engine << NewRelic::Agent::RulesEngine::Rule.new(rule_spec)
            end
          end

          # Logs when we connect to the server, for debugging purposes
          # - makes sure we know if an agent has not connected
          def log_connection!(config_data)
            ::NewRelic::Agent.logger.debug "Connected to NewRelic Service at #{@service.collector.name}"
            ::NewRelic::Agent.logger.debug "Agent Run       = #{@service.agent_id}."
            ::NewRelic::Agent.logger.debug "Connection data = #{config_data.inspect}"
            if config_data['messages'] && config_data['messages'].any?
              log_collector_messages(config_data['messages'])
            end
          end

          def log_collector_messages(messages)
            messages.each do |message|
              ::NewRelic::Agent.logger.send(message['level'].downcase, message['message'])
            end
          end
        end
        include Connect

        # Accepts an array of (metrics, transaction_traces, errors) and merges
        # it into our current collection of data to send. Can be
        # dangerous if we re-merge the same data more than once - it
        # will be sent multiple times.
        def merge_data_from(data)
          metrics, transaction_traces, errors = data
          @stats_engine.merge!(metrics) if metrics
          if transaction_traces && transaction_traces.respond_to?(:any?) &&
              transaction_traces.any?
            if @traces
              @traces += transaction_traces
            else
              @traces = transaction_traces
            end
          end
          if errors && errors.respond_to?(:each)
            errors.each do |err|
              @error_collector.add_to_error_queue(err)
            end
          end
        end

        public :merge_data_from

        # Connect to the server and validate the license.  If successful,
        # connected? returns true when finished.  If not successful, you can
        # keep calling this.  Return false if we could not establish a
        # connection with the server and we should not retry, such as if
        # there's a bad license key.
        #
        # Set keep_retrying=false to disable retrying and return asap, such as when
        # invoked in the foreground.  Otherwise this runs until a successful
        # connection is made, or the server rejects us.
        #
        # * <tt>:keep_retrying => false</tt> to only try to connect once, and
        #   return with the connection set to nil.  This ensures we may try again
        #   later (default true).
        # * <tt>force_reconnect => true</tt> if you want to establish a new connection
        #   to the server before running the worker loop.  This means you get a separate
        #   agent run and New Relic sees it as a separate instance (default is false).
        def connect(options={})
          defaults = {
            :keep_retrying => Agent.config[:keep_retrying],
            :force_reconnect => Agent.config[:force_reconnect]
          }
          opts = defaults.merge(options)

          return unless should_connect?(opts[:force_reconnect])

          ::NewRelic::Agent.logger.debug "Connecting Process to New Relic: #$0"
          query_server_for_configuration
          @connected_pid = $$
          @connect_state = :connected
        rescue NewRelic::Agent::LicenseException => e
          handle_license_error(e)
        rescue NewRelic::Agent::UnrecoverableAgentException => e
          handle_unrecoverable_agent_error(e)
        rescue Timeout::Error, StandardError => e
          log_error(e)
          if opts[:keep_retrying]
            note_connect_failure
            ::NewRelic::Agent.logger.warn "Will re-attempt in #{connect_retry_period} seconds"
            sleep connect_retry_period
            retry
          else
            disconnect
          end
        end

        # Who am I? Well, this method can tell you your hostname.
        def determine_host
          Socket.gethostname
        end

        # Delegates to the control class to determine the root
        # directory of this project
        def determine_home_directory
          control.root
        end

        # calls the busy harvester and collects timeslice data to
        # send later
        def harvest_timeslice_data(time=Time.now)
          # this creates timeslices that are harvested below
          NewRelic::Agent::BusyCalculator.harvest_busy

          @unsent_timeslice_data ||= {}
          @unsent_timeslice_data = @stats_engine.harvest_timeslice_data(@unsent_timeslice_data,
                                                                        @metric_rules)
          @unsent_timeslice_data
        end

        # note - exceptions are logged in invoke_remote.  If an exception is encountered here,
        # then the metric data is downsampled for another
        # transmission later
        def harvest_and_send_timeslice_data
          now = Time.now
          NewRelic::Agent.record_metric('Supportability/invoke_remote', 0.0)
          NewRelic::Agent.record_metric('Supportability/invoke_remote/metric_data', 0.0)
          harvest_timeslice_data(now)
          begin
            @service.metric_data(@last_harvest_time.to_f,
                                  now.to_f,
                                  @unsent_timeslice_data)
          rescue UnrecoverableServerException => e
            ::NewRelic::Agent.logger.debug e.message
          end

          ::NewRelic::Agent.logger.debug "#{now}: sent #{@unsent_timeslice_data.length} timeslices (#{@service.agent_id}) in #{Time.now - now} seconds"

          # if we successfully invoked this web service, then clear the unsent message cache.
          @unsent_timeslice_data = {}
          @last_harvest_time = now
        end

        # Fills the traces array with the harvested transactions from
        # the transaction sampler, subject to the setting for slowest
        # transaction threshold
        def harvest_transaction_traces
          @traces = @transaction_sampler.harvest(@traces)
        end

        def harvest_and_send_slowest_sql
          # FIXME add the code to try to resend if our connection is down
          sql_traces = @sql_sampler.harvest
          unless sql_traces.empty?
            ::NewRelic::Agent.logger.debug "Sending (#{sql_traces.size}) sql traces"
            begin
              @service.sql_trace_data(sql_traces)
            rescue UnrecoverableServerException => e
              ::NewRelic::Agent.logger.debug e.message
            rescue => e
              ::NewRelic::Agent.logger.debug "Remerging SQL traces after #{e.class.name}: #{e.message}"
              @sql_sampler.merge sql_traces
            end
          end
        end

        # This handles getting the transaction traces and then sending
        # them across the wire.  This includes gathering SQL
        # explanations, stripping out stack traces, and normalizing
        # SQL.  note that we explain only the sql statements whose
        # segments' execution times exceed our threshold (to avoid
        # unnecessary overhead of running explains on fast queries.)
        def harvest_and_send_slowest_sample
          harvest_transaction_traces

          unless @traces.empty?
            begin
              send_slowest_sample
            rescue UnrecoverableServerException => e
              ::NewRelic::Agent.logger.debug e.message
            end
          end

          # if we succeed sending this sample, then we don't need to keep
          # the slowest sample around - it has been sent already and we
          # can clear the collection and move on
          @traces = nil
        end

        def send_slowest_sample
          start_time = Time.now
          ::NewRelic::Agent.logger.debug "Sending (#{@traces.length}) transaction traces"

          options = { :keep_backtraces => true }
          unless NewRelic::Agent::Database.record_sql_method == :off
            options[:record_sql] = NewRelic::Agent::Database.record_sql_method
          end

          if Agent.config[:'transaction_tracer.explain_enabled']
            options[:explain_sql] = Agent.config[:'transaction_tracer.explain_threshold']
          end

          traces = @traces.map {|trace| trace.prepare_to_send(options) }

          @service.transaction_sample_data(traces)
          ::NewRelic::Agent.logger.debug "Sent slowest sample (#{@service.agent_id}) in #{Time.now - start_time} seconds"
        end

        def harvest_and_send_for_agent_commands(disconnecting=false)
          data = @agent_command_router.harvest_data_to_send(disconnecting)
          data.each do |service_method, payload|
            @service.send(service_method, payload)
          end
        end

        # Gets the collection of unsent errors from the error
        # collector. We pass back in an existing array of errors that
        # may be left over from a previous send
        def harvest_errors
          @unsent_errors = @error_collector.harvest_errors(@unsent_errors)
          @unsent_errors
        end

        # Handles getting the errors from the error collector and
        # sending them to the server, and any error cases like trying
        # to send very large errors - we drop the oldest error on the
        # floor and try again
        def harvest_and_send_errors
          harvest_errors
          if @unsent_errors && @unsent_errors.length > 0
            ::NewRelic::Agent.logger.debug "Sending #{@unsent_errors.length} errors"
            begin
              @service.error_data(@unsent_errors)
            rescue UnrecoverableServerException => e
              ::NewRelic::Agent.logger.debug e.message
            end
            # if the remote invocation fails, then we never clear
            # @unsent_errors, and therefore we can re-attempt to send on
            # the next heartbeat.  Note the error collector maxes out at
            # 20 instances to prevent leakage
            @unsent_errors = []
          end
        end

        # Fetch samples from the RequestSampler and send them.
        def harvest_and_send_analytic_event_data
          samples = @request_sampler.samples
          @service.analytic_event_data(samples) unless samples.empty?
          @request_sampler.reset
        end

        def check_for_and_handle_agent_commands
          @agent_command_router.check_for_and_handle_agent_commands
        end

        def transmit_data(disconnecting=false)
          harvest_lock.synchronize do
            transmit_data_already_locked(disconnecting)
          end
        end

        # This method is expected to only be called with the harvest_lock
        # already held
        def transmit_data_already_locked(disconnecting)
          now = Time.now
          ::NewRelic::Agent.logger.debug "Sending data to New Relic Service"

          @events.notify(:before_harvest)
          @service.session do # use http keep-alive
            harvest_and_send_errors
            harvest_and_send_slowest_sample
            harvest_and_send_slowest_sql
            harvest_and_send_timeslice_data
            harvest_and_send_analytic_event_data

            check_for_and_handle_agent_commands
            harvest_and_send_for_agent_commands(disconnecting)
          end
        rescue EOFError => e
          ::NewRelic::Agent.logger.warn("EOFError after #{Time.now - now}s when transmitting data to New Relic Service.")
          ::NewRelic::Agent.logger.debug(e)
        rescue => e
          retry_count ||= 0
          retry_count += 1
          if retry_count <= 1
            ::NewRelic::Agent.logger.debug "retrying transmit_data after #{e}"
            retry
          end
          raise e
        ensure
          NewRelic::Agent::Database.close_connections
          duration = (Time.now - now).to_f
          @stats_engine.record_metrics('Supportability/Harvest', duration)
        end

        private :transmit_data_already_locked

        # This method contacts the server to send remaining data and
        # let the server know that the agent is shutting down - this
        # allows us to do things like accurately set the end of the
        # lifetime of the process
        #
        # If this process comes from a parent process, it will not
        # disconnect, so that the parent process can continue to send data
        def graceful_disconnect
          if connected?
            begin
              @service.request_timeout = 10
              transmit_data(true)

              if @connected_pid == $$ && !@service.kind_of?(NewRelic::Agent::NewRelicService)
                ::NewRelic::Agent.logger.debug "Sending New Relic service agent run shutdown message"
                @service.shutdown(Time.now.to_f)
              else
                ::NewRelic::Agent.logger.debug "This agent connected from parent process #{@connected_pid}--not sending shutdown"
              end
              ::NewRelic::Agent.logger.debug "Graceful disconnect complete"
            rescue Timeout::Error, StandardError => e
              ::NewRelic::Agent.logger.debug "Error when disconnecting #{e.class.name}: #{e.message}"
            end
          else
            ::NewRelic::Agent.logger.debug "Bypassing graceful disconnect - agent not connected"
          end
        end
      end

      extend ClassMethods
      include InstanceMethods
      include BrowserMonitoring
    end
  end
end<|MERGE_RESOLUTION|>--- conflicted
+++ resolved
@@ -44,11 +44,7 @@
         @stats_engine          = NewRelic::Agent::StatsEngine.new
         @transaction_sampler   = NewRelic::Agent::TransactionSampler.new
         @sql_sampler           = NewRelic::Agent::SqlSampler.new
-<<<<<<< HEAD
-        @agent_command_router  = NewRelic::Agent::Commands::AgentCommandRouter.new(@service, @events)
-=======
-        @agent_command_router  = NewRelic::Agent::Commands::AgentCommandRouter.new
->>>>>>> 5591616d
+        @agent_command_router  = NewRelic::Agent::Commands::AgentCommandRouter.new(@events)
         @cross_app_monitor     = NewRelic::Agent::CrossAppMonitor.new(@events)
         @error_collector       = NewRelic::Agent::ErrorCollector.new
         @transaction_rules     = NewRelic::Agent::RulesEngine.new
