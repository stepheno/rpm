--- conflicted
+++ resolved
@@ -857,11 +857,8 @@
             @agent_id = config_data['agent_run_id']
             @report_period = config_data['data_report_period']
             @url_rules = config_data['url_rules']
-<<<<<<< HEAD
             
             # TODO: REVIEW BEFORE SHIPPING - beacon requires server side settings to be configured
-=======
->>>>>>> bbf68f59
             server_side_config = config_data['agent_config']
             bc = config_data
             if server_side_config && !server_side_config.empty?
@@ -872,14 +869,8 @@
             
             @beacon_configuration = BeaconConfiguration.new(bc)
             
-<<<<<<< HEAD
             if server_side_config && !server_side_config.empty?
               control.merge_server_side_config(server_side_config)
-=======
-            if server_side_config
-              config_data.merge!(server_side_config)
-              control.merge_server_side_config(config_data)
->>>>>>> bbf68f59
               log.info "Using config from server"
               log.debug "Server provided config: #{server_side_config.inspect}"
             end
