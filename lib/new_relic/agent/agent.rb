--- conflicted
+++ resolved
@@ -720,13 +720,10 @@
           # this creates timeslices that are harvested below
           NewRelic::Agent::BusyCalculator.harvest_busy
 
-<<<<<<< HEAD
-=======
           now = Time.now
           NewRelic::Agent.instance.stats_engine.get_stats_no_scope('Supportability/invoke_remote').record_data_point(0.0)
           NewRelic::Agent.instance.stats_engine.get_stats_no_scope('Supportability/invoke_remote/metric_data').record_data_point(0.0)
 
->>>>>>> c5e1fe82
           @unsent_timeslice_data ||= {}
           @unsent_timeslice_data = @stats_engine.harvest_timeslice_data(@unsent_timeslice_data, @metric_ids)
           @unsent_timeslice_data
