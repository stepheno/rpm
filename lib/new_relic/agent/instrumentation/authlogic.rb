# encoding: utf-8
# This file is distributed under New Relic's license terms.
# See https://github.com/newrelic/rpm/blob/master/LICENSE for complete details.

DependencyDetection.defer do
  @name = :authlogic

  depends_on do
    defined?(Authlogic) &&
      defined?(Authlogic::Session) &&
      defined?(Authlogic::Session::Base)
  end

  executes do
<<<<<<< HEAD
    ::NewRelic::Agent.logger.info 'Installing AuthLogic instrumentation'
  end

=======
    ::NewRelic::Agent.logger.info 'Installing Authlogic instrumentation'
  end  
  
>>>>>>> dcf5fb6d
  executes do
    Authlogic::Session::Base.class_eval do
      class << self
        add_method_tracer :find, 'Custom/Authlogic/find'
      end
    end
  end
end<|MERGE_RESOLUTION|>--- conflicted
+++ resolved
@@ -12,15 +12,9 @@
   end
 
   executes do
-<<<<<<< HEAD
-    ::NewRelic::Agent.logger.info 'Installing AuthLogic instrumentation'
+    ::NewRelic::Agent.logger.info 'Installing Authlogic instrumentation'
   end
 
-=======
-    ::NewRelic::Agent.logger.info 'Installing Authlogic instrumentation'
-  end  
-  
->>>>>>> dcf5fb6d
   executes do
     Authlogic::Session::Base.class_eval do
       class << self
