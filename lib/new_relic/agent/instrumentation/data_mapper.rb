--- conflicted
+++ resolved
@@ -64,7 +64,6 @@
 
   # DM's Model instance (Resource) methods
   ::DataMapper::Resource.class_eval do
-<<<<<<< HEAD
 
     add_method_tracer :update,   'ActiveRecord/#{self.class.name[/[^:]*$/]}/update'
     add_method_tracer :update!,  'ActiveRecord/#{self.class.name[/[^:]*$/]}/update'
@@ -92,115 +91,12 @@
     add_method_tracer :destroy,   'ActiveRecord/#{self.name}/destroy'
     add_method_tracer :destroy!,  'ActiveRecord/#{self.name}/destroy'
 
-=======
-
-    add_method_tracer :update,   'ActiveRecord/#{self.class.name[/[^:]*$/]}/update'
-    add_method_tracer :update!,  'ActiveRecord/#{self.class.name[/[^:]*$/]}/update'
-    add_method_tracer :save,     'ActiveRecord/#{self.class.name[/[^:]*$/]}/save'
-    add_method_tracer :save!,    'ActiveRecord/#{self.class.name[/[^:]*$/]}/save'
-    add_method_tracer :destroy,  'ActiveRecord/#{self.class.name[/[^:]*$/]}/destroy'
-    add_method_tracer :destroy!, 'ActiveRecord/#{self.class.name[/[^:]*$/]}/destroy'
-
-  end
-
-  # DM's Collection instance methods
-  ::DataMapper::Collection.class_eval do
-
-    add_method_tracer :get,       'ActiveRecord/#{self.name}/get'
-    add_method_tracer :first,     'ActiveRecord/#{self.name}/first'
-    add_method_tracer :last,      'ActiveRecord/#{self.name}/last'
-    add_method_tracer :all,       'ActiveRecord/#{self.name}/all'
-
-    add_method_tracer :lazy_load, 'ActiveRecord/#{self.name}/lazy_load'
-
-    add_method_tracer :create,    'ActiveRecord/#{self.name}/create'
-    add_method_tracer :create!,   'ActiveRecord/#{self.name}/create'
-    add_method_tracer :update,    'ActiveRecord/#{self.name}/update'
-    add_method_tracer :update!,   'ActiveRecord/#{self.name}/update'
-    add_method_tracer :destroy,   'ActiveRecord/#{self.name}/destroy'
-    add_method_tracer :destroy!,  'ActiveRecord/#{self.name}/destroy'
-
->>>>>>> d9bddbc3
     # For dm-aggregates support:
     for method in [ :aggregate ] do
       next unless method_defined? method
       add_method_tracer(method, 'ActiveRecord/#{self.name}/' + method.to_s)
     end
 
-<<<<<<< HEAD
-  end
-
-  # DM::Validations overrides Model#create, but currently in a way that makes it
-  # impossible to instrument from one place.  I've got a patch pending inclusion
-  # to make it instrumentable by putting the create method inside ClassMethods.
-  # This will pick it up if/when that patch is accepted.
-  ::DataMapper::Validations::ClassMethods.class_eval do
-
-    next unless method_defined? :create
-    add_method_tracer :create,   'ActiveRecord/#{self.name}/create'
-
-  end if defined? ::DataMapper::Validations::ClassMethods
-
-  # NOTE: DM::Transaction basically calls commit() twice, so as-is it will show
-  # up in traces twice -- second time subordinate to the first's scope.  Works
-  # well enough.
-  ::DataMapper::Transaction.module_eval do
-    add_method_tracer :commit, 'ActiveRecord/#{self.class.name[/[^:]*$/]}/commit'
-  end if defined? ::DataMapper::Transaction
-
-  module NewRelic
-    module Agent
-      module Instrumentation
-        module DataMapperInstrumentation
-
-          def self.included(klass)
-            klass.class_eval do
-              alias_method :log_without_newrelic_instrumentation, :log
-              alias_method :log, :log_with_newrelic_instrumentation
-            end
-          end
-
-          # Unlike in AR, log is called in DM after the query actually ran,
-          # complete with metrics.  Since DO has already calculated the
-          # duration, there's nothing more to measure, so just record and log.
-          #
-          # We rely on the assumption that all possible entry points have been
-          # hooked with tracers, ensuring that notice_sql attaches this SQL to
-          # the proper call scope.
-          def log_with_newrelic_instrumentation(msg)
-            return unless NewRelic::Agent.is_execution_traced?
-            return unless operation = case msg.query
-              when /^select/i          then 'find'
-              when /^(update|insert)/i then 'save'
-              when /^delete/i          then 'destroy'
-              else nil
-            end
-
-            # FYI: self.to_s will yield connection URI string.
-            duration = msg.duration / 1000000.0
-
-            # Attach SQL to current segment/scope.
-            NewRelic::Agent.instance.transaction_sampler.notice_sql(msg.query, nil, duration)
-
-            # Record query duration associated with each of the desired metrics.
-            metrics = [ "ActiveRecord/#{operation}", 'ActiveRecord/all' ]
-            metrics.each do |metric|
-              NewRelic::Agent.instance.stats_engine.get_stats_no_scope(metric).trace_call(duration)
-            end
-          ensure
-            log_without_newrelic_instrumentation(msg)
-          end
-
-        end # DataMapperInstrumentation
-      end # Instrumentation
-    end # Agent
-  end # NewRelic
-
-  ::DataObjects::Connection.class_eval do
-    include ::NewRelic::Agent::Instrumentation::DataMapperInstrumentation
-  end
-
-=======
   end
 
   # Catch the two entry points into DM::Repository::Adapter that bypass CRUD
@@ -282,5 +178,4 @@
     include ::NewRelic::Agent::Instrumentation::DataMapperInstrumentation
   end if defined? ::DataObjects::Connection
 
->>>>>>> d9bddbc3
 end # if defined? DataMapper