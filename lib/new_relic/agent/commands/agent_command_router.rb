# encoding: utf-8
# This file is distributed under New Relic's license terms.
# See https://github.com/newrelic/rpm/blob/master/LICENSE for complete details.

# This class is the central point for dispatching get_agent_commands messages
# to the various components that actually process them.
#
# This could be evented further, but we eventually need direct access to things
# like the ThreadProfiler, so it's simpler to just keep it together here.

require 'new_relic/agent/commands/agent_command'
require 'new_relic/agent/commands/xray_session_collection'
require 'new_relic/agent/threading/backtrace_service'

module NewRelic
  module Agent
    module Commands
      class AgentCommandRouter
        attr_reader :handlers

        attr_accessor :thread_profiler_session, :backtrace_service,
                      :xray_session_collection

<<<<<<< HEAD
        def initialize(new_relic_service, event_listener=nil)
          @new_relic_service = new_relic_service
          @backtrace_service = Threading::BacktraceService.new(event_listener)

          @thread_profiler_session = ThreadProfilerSession.new(@backtrace_service)
          @xray_session_collection = XraySessionCollection.new(@new_relic_service, @backtrace_service)

          @handlers    = Hash.new { |*| Proc.new { |cmd| self.unrecognized_agent_command(cmd) } }
=======
        def initialize
          @handlers    = Hash.new { |*| Proc.new { |cmd| self.unrecognized_agent_command(cmd) } }

          @thread_profiling_service = Threading::ThreadProfilingService.new

          @thread_profiler_session = ThreadProfilerSession.new(@thread_profiling_service)
          @xray_session_collection = XraySessionCollection.new(@thread_profiling_service)
>>>>>>> 5591616d

          @handlers['start_profiler'] = Proc.new { |cmd| thread_profiler_session.handle_start_command(cmd) }
          @handlers['stop_profiler']  = Proc.new { |cmd| thread_profiler_session.handle_stop_command(cmd) }
          @handlers['active_xray_sessions'] = Proc.new { |cmd| xray_session_collection.handle_active_xray_sessions(cmd) }
        end

        def new_relic_service
          NewRelic::Agent.instance.service
        end

        def check_for_and_handle_agent_commands
          results = invoke_commands(get_agent_commands)
          new_relic_service.agent_command_results(results) unless results.empty?
        end

        NO_PROFILES_TO_SEND = {}.freeze

        def harvest_data_to_send(disconnecting)
          profiles = []
          profiles += harvest_from_xray_session_collection
          profiles += harvest_from_thread_profiler_session(disconnecting)

          format_harvest_data(profiles)
        end

        def harvest_from_xray_session_collection
          self.xray_session_collection.harvest_thread_profiles
        end

        def harvest_from_thread_profiler_session(disconnecting)
          if disconnecting || self.thread_profiler_session.finished?
            self.thread_profiler_session.stop(true)
            [self.thread_profiler_session.harvest]
          else
            []
          end
        end

        def format_harvest_data(profiles)
          if profiles.empty?
            NO_PROFILES_TO_SEND
          else
            log_profiles(profiles)
            {:profile_data => profiles}
          end
        end

        def log_profiles(profiles)
          profile_descriptors = profiles.map do |p|
            p.xray_id ? "xray_id: #{p.xray_id}" : "profile_id: #{p.profile_id}"
          end
          ::NewRelic::Agent.logger.debug "Sending thread profiles #{profile_descriptors.join(", ")}"
        end

        def get_agent_commands
          commands = new_relic_service.get_agent_commands
          NewRelic::Agent.logger.debug "Received get_agent_commands = #{commands.inspect}"
          commands
        end

        def invoke_commands(collector_commands)
          results = {}

          collector_commands.each do |collector_command|
            agent_command = AgentCommand.new(collector_command)
            results[agent_command.id.to_s] = invoke_command(agent_command)
          end

          results
        end

        class AgentCommandError < StandardError
        end

        def invoke_command(agent_command)
          begin
            call_handler_for(agent_command)
            return success
          rescue AgentCommandError => e
            error(e)
          end
        end

        SUCCESS_RESULT = {}.freeze
        ERROR_KEY = "error"

        def success
          SUCCESS_RESULT
        end

        def error(err)
          { ERROR_KEY => err.message}
        end

        def call_handler_for(agent_command)
          handler = select_handler(agent_command)
          handler.call(agent_command)
        end

        def select_handler(agent_command)
          @handlers[agent_command.name]
        end

        def unrecognized_agent_command(agent_command)
          NewRelic::Agent.logger.debug("Unrecognized agent command #{agent_command.inspect}")
        end
      end
    end
  end
end<|MERGE_RESOLUTION|>--- conflicted
+++ resolved
@@ -21,24 +21,13 @@
         attr_accessor :thread_profiler_session, :backtrace_service,
                       :xray_session_collection
 
-<<<<<<< HEAD
-        def initialize(new_relic_service, event_listener=nil)
-          @new_relic_service = new_relic_service
+        def initialize(event_listener=nil)
+          @handlers    = Hash.new { |*| Proc.new { |cmd| self.unrecognized_agent_command(cmd) } }
+
           @backtrace_service = Threading::BacktraceService.new(event_listener)
 
           @thread_profiler_session = ThreadProfilerSession.new(@backtrace_service)
-          @xray_session_collection = XraySessionCollection.new(@new_relic_service, @backtrace_service)
-
-          @handlers    = Hash.new { |*| Proc.new { |cmd| self.unrecognized_agent_command(cmd) } }
-=======
-        def initialize
-          @handlers    = Hash.new { |*| Proc.new { |cmd| self.unrecognized_agent_command(cmd) } }
-
-          @thread_profiling_service = Threading::ThreadProfilingService.new
-
-          @thread_profiler_session = ThreadProfilerSession.new(@thread_profiling_service)
-          @xray_session_collection = XraySessionCollection.new(@thread_profiling_service)
->>>>>>> 5591616d
+          @xray_session_collection = XraySessionCollection.new(@backtrace_service)
 
           @handlers['start_profiler'] = Proc.new { |cmd| thread_profiler_session.handle_start_command(cmd) }
           @handlers['stop_profiler']  = Proc.new { |cmd| thread_profiler_session.handle_stop_command(cmd) }
