require 'new_relic/control'
# = New Relic RPM Agent
#
# New Relic RPM is a performance monitoring application for Ruby
# applications running in production.  For more information on RPM
# please visit http://www.newrelic.com.
#
# The New Relic Agent can be installed in Rails applications to gather
# runtime performance metrics, traces, and errors for display in a
# Developer Mode UI (mapped to /newrelic in your application server)
# or for monitoring and analysis at http://rpm.newrelic.com with just
# about any Ruby application.
#
# == Getting Started
# For instructions on installation and setup, see
# the README[link:./files/README_rdoc.html] file.
#
# == Using with Rack/Metal
#
# To instrument Rack middlwares or Metal apps, refer to the docs in
# NewRelic::Agent::Instrumentation::Rack.
#
# == Agent API
#
# For details on the Agent API, refer to NewRelic::Agent.
#
# == Customizing RPM
#
# For detailed information on customizing the RPM Agent
# please visit our {support and documentation site}[http://support.newrelic.com].
#
module NewRelic
  # == Agent APIs
  # This module contains the public API methods for the Agent.
  #
  # For adding custom instrumentation to method invocations, refer to
  # the docs in the class NewRelic::Agent::MethodTracer.
  #
  # For information on how to customize the controller
  # instrumentation, or to instrument something other than Rails so
  # that high level dispatcher actions or background tasks show up as
  # first class operations in RPM, refer to
  # NewRelic::Agent::Instrumentation::ControllerInstrumentation and
  # NewRelic::Agent::Instrumentation::ControllerInstrumentation::ClassMethods.
  #
  # Methods in this module as well as documented methods in
  # NewRelic::Agent::MethodTracer and
  # NewRelic::Agent::Instrumentation::ControllerInstrumentation are
  # available to applications.  When the agent is not enabled the
  # method implementations are stubbed into no-ops to reduce overhead.
  #
  # Methods and classes in other parts of the agent are not guaranteed
  # to be available between releases.
  #
  # Refer to the online docs at support.newrelic.com to see how to
  # access the data collected by custom instrumentation, or e-mail
  # support at New Relic for help.
  module Agent
    extend self

    require 'new_relic/version'
    require 'new_relic/local_environment'
    require 'new_relic/stats'
    require 'new_relic/metrics'
    require 'new_relic/metric_spec'
    require 'new_relic/metric_data'
    require 'new_relic/collection_helper'
    require 'new_relic/transaction_analysis'
    require 'new_relic/transaction_sample'
    require 'new_relic/url_rule'
    require 'new_relic/noticed_error'
    require 'new_relic/histogram'
    require 'new_relic/timer_lib'
    
    require 'new_relic/agent'
    require 'new_relic/agent/chained_call'
    require 'new_relic/agent/browser_monitoring'
    require 'new_relic/agent/agent'
    require 'new_relic/agent/shim_agent'
    require 'new_relic/agent/method_tracer'
    require 'new_relic/agent/worker_loop'
    require 'new_relic/agent/stats_engine'
    require 'new_relic/agent/transaction_sampler'
    require 'new_relic/agent/error_collector'
    require 'new_relic/agent/busy_calculator'
    require 'new_relic/agent/sampler'

    require 'new_relic/agent/instrumentation/controller_instrumentation'

    require 'new_relic/agent/samplers/cpu_sampler'
    require 'new_relic/agent/samplers/memory_sampler'
    require 'new_relic/agent/samplers/object_sampler'
    require 'new_relic/agent/samplers/delayed_job_lock_sampler'
    require 'set'
    require 'thread'
    require 'resolv'

    # An exception that is thrown by the server if the agent license is invalid.
    class LicenseException < StandardError; end

    # An exception that forces an agent to stop reporting until its mongrel is restarted.
    class ForceDisconnectException < StandardError; end

    # An exception that forces an agent to restart.
    class ForceRestartException < StandardError; end

    # Used to blow out of a periodic task without logging a an error, such as for routine
    # failures.
    class ServerConnectionException < StandardError; end

    # Used for when a transaction trace or error report has too much
    # data, so we reset the queue to clear the extra-large item
    class PostTooBigException < ServerConnectionException; end

    # Reserved for future use.  Meant to represent a problem on the server side.
    class ServerError < StandardError; end

    class BackgroundLoadingError < StandardError; end

    @agent = nil

    # The singleton Agent instance.  Used internally.
    def agent #:nodoc:
      raise "Plugin not initialized!" if @agent.nil?
      @agent
    end

    def agent= new_instance #:nodoc:
      @agent = new_instance
    end

    alias instance agent #:nodoc:

    # Get or create a statistics gatherer that will aggregate numerical data
    # under a metric name.
    #
    # +metric_name+ should follow a slash separated path convention.  Application
    # specific metrics should begin with "Custom/".
    #
    # Return a NewRelic::Stats that accepts data
    # via calls to add_data_point(value).
    def get_stats(metric_name, use_scope=false)
      @agent.stats_engine.get_stats(metric_name, use_scope)
    end

    alias get_stats_no_scope get_stats

    # Get the logger for the agent.  Available after the agent has initialized.
    # This sends output to the agent log file.
    def logger
      NewRelic::Control.instance.log
    end

    # Call this to manually start the Agent in situations where the Agent does
    # not auto-start.
    #
    # When the app environment loads, so does the Agent. However, the
    # Agent will only connect to RPM if a web front-end is found. If
    # you want to selectively monitor ruby processes that don't use
    # web plugins, then call this method in your code and the Agent
    # will fire up and start reporting to RPM.
    #
    # Options are passed in as overrides for values in the
    # newrelic.yml, such as app_name.  In addition, the option +log+
    # will take a logger that will be used instead of the standard
    # file logger.  The setting for the newrelic.yml section to use
    # (ie, RAILS_ENV) can be overridden with an :env argument.
    #
    def manual_start(options={})
      raise unless Hash === options
      NewRelic::Control.instance.init_plugin({ :agent_enabled => true, :sync_startup => true }.merge(options))
    end

    # Register this method as a callback for processes that fork
    # jobs.
    #
    # If the master/parent connects to the agent prior to forking the
    # agent in the forked process will use that agent_run.  Otherwise
    # the forked process will establish a new connection with the
    # server.
    #
    # Use this especially when you fork the process to run background
    # jobs or other work.  If you are doing this with a web dispatcher
    # that forks worker processes then you will need to force the
    # agent to reconnect, which it won't do by default.  Passenger and
    # Unicorn are already handled, nothing special needed for them.
    #
    # Options:
    # * <tt>:force_reconnect => true</tt> to force the spawned process to
    #   establish a new connection, such as when forking a long running process.
    #   The default is false--it will only connect to the server if the parent
    #   had not connected.
    # * <tt>:keep_retrying => false</tt> if we try to initiate a new
    #   connection, this tells me to only try it once so this method returns
    #   quickly if there is some kind of latency with the server.
    def after_fork(options={})
      agent.after_fork(options)
    end

    # Clear out any unsent metric data.
    def reset_stats
      agent.reset_stats
    end

    # Shutdown the agent.  Call this before exiting.  Sends any queued data
    # and kills the background thread.
    def shutdown
      agent.shutdown
    end

    # Add instrumentation files to the agent.  The argument should be
    # a glob matching ruby scripts which will be executed at the time
    # instrumentation is loaded.  Since instrumentation is not loaded
    # when the agent is not running it's better to use this method to
    # register instrumentation than just loading the files directly,
    # although that probably also works.
    def add_instrumentation file_pattern
      NewRelic::Control.instance.add_instrumentation file_pattern
    end

    # This method sets the block sent to this method as a sql
    # obfuscator.  The block will be called with a single String SQL
    # statement to obfuscate.  The method must return the obfuscated
    # String SQL.  If chaining of obfuscators is required, use type =
    # :before or :after
    #
    # type = :before, :replace, :after
    #
    # Example:
    #
    #    NewRelic::Agent.set_sql_obfuscator(:replace) do |sql|
    #       my_obfuscator(sql)
    #    end
    #
    def set_sql_obfuscator(type = :replace, &block)
      agent.set_sql_obfuscator type, &block
    end


    # This method sets the state of sql recording in the transaction
    # sampler feature. Within the given block, no sql will be recorded
    #
    # usage:
    #
    #   NewRelic::Agent.disable_sql_recording do
    #     ...
    #   end
    #
    def disable_sql_recording
      state = agent.set_record_sql(false)
      begin
        yield
      ensure
        agent.set_record_sql(state)
      end
    end

    # This method disables the recording of transaction traces in the given
    # block.  See also #disable_all_tracing
    def disable_transaction_tracing
      state = agent.set_record_tt(false)
      begin
        yield
      ensure
        agent.set_record_tt(state)
      end
    end

    # Cancel the collection of the current transaction in progress, if
    # any.  Only affects the transaction started on this thread once
    # it has started and before it has completed.
    def abort_transaction!
      # The class may not be loaded if the agent is disabled
      if defined? NewRelic::Agent::Instrumentation::MetricFrame
        NewRelic::Agent::Instrumentation::MetricFrame.abort_transaction!
      end
    end

    # Yield to the block without collecting any metrics or traces in
    # any of the subsequent calls.  If executed recursively, will keep
    # track of the first entry point and turn on tracing again after
    # leaving that block.  This uses the thread local
    # +newrelic_untrace+
    def disable_all_tracing
      agent.push_trace_execution_flag(false)
      yield
    ensure
      agent.pop_trace_execution_flag
    end

    # Check to see if we are capturing metrics currently on this thread.
    def is_execution_traced?
      Thread.current[:newrelic_untraced].nil? || Thread.current[:newrelic_untraced].last != false
    end

    # Set a filter to be applied to errors that RPM will track.  The
    # block should evalute to the exception to track (which could be
    # different from the original exception) or nil to ignore this
    # exception.
    #
    # The block is yielded to with the exception to filter.
    #
    # Return the new block or the existing filter Proc if no block is passed.
    #
    def ignore_error_filter(&block)
      agent.error_collector.ignore_error_filter(&block)
    end

    # Record the given error in RPM.  It will be passed through the
    # #ignore_error_filter if there is one.
    #
    # * <tt>exception</tt> is the exception which will be recorded.  May also be
    #   an error message.
    # Options:
    # * <tt>:uri</tt> => The request path, minus any request params or query string.
    # * <tt>:referer</tt> => The URI of the referer
    # * <tt>:metric</tt> => The metric name associated with the transaction
    # * <tt>:request_params</tt> => Request parameters, already filtered if necessary
    # * <tt>:custom_params</tt> => Custom parameters
    #
    # Anything left over is treated as custom params.
    #
    def notice_error(exception, options={})
      NewRelic::Agent::Instrumentation::MetricFrame.notice_error(exception, options)
    end

    # Add parameters to the current transaction trace (and traced error if any)
    # on the call stack.
    #
    def add_custom_parameters(params)
      NewRelic::Agent::Instrumentation::MetricFrame.add_custom_parameters(params)
    end

    # The #add_request_parameters method is aliased to #add_custom_parameters
    # and is now deprecated.
    alias add_request_parameters add_custom_parameters #:nodoc:

    # Yield to a block that is run with a database metric name
    # context.  This means the Database instrumentation will use this
    # for the metric name if it does not otherwise know about a model.
    # This is re-entrant.
    #
    # * <tt>model</tt> is the DB model class
    # * <tt>method</tt> is the name of the finder method or other
    #   method to identify the operation with.
    def with_database_metric_name(model, method, &block)
      if frame = NewRelic::Agent::Instrumentation::MetricFrame.current
        frame.with_database_metric_name(model, method, &block)
      else
        yield
      end
    end

    # Record a web transaction from an external source.  This will
    # process the response time, error, and score an apdex value.
    #
    # First argument is a float value, time in seconds.  Option
    # keys are strings.
    #
    # == Identifying the transaction
    # * <tt>'uri' => uri</tt> to record the value for a given web request.
    #   If not provided, just record the aggregate dispatcher and apdex scores.
    # * <tt>'metric' => metric_name</tt> to record with a general metric name
    #   like +OtherTransaction/Background/Class/method+.  Ignored if +uri+ is
    #   provided.
    #
    # == Error options
    # Provide one of the following:
    # * <tt>'is_error' => true</tt> if an unknown error occurred
    # * <tt>'error_message' => msg</tt> if an error message is available
    # * <tt>'exception' => exception</tt> if a ruby exception is recorded
    #
    # == Misc options
    # Additional information captured in errors
    # * <tt>'referer' => referer_url</tt>
    # * <tt>'request_params' => hash</tt> to record a set of name/value pairs as the
    #   request parameters.
    # * <tt>'custom_params' => hash</tt> to record extra information in traced errors
    #
    def record_transaction(response_sec, options = {})
      agent.record_transaction(response_sec, options)
    end
<<<<<<< HEAD
        
    # PRE-RELEASE
    # Returns a Javascript string which should be injected into the very top of the 
=======

    # PRE-RELEASE
    # Returns a Javascript string which should be injected into the very top of the response body
>>>>>>> 4eb72b6b
    #
    def browser_timing_header
      agent.browser_timing_header
    end
<<<<<<< HEAD
        
    # PRE-RELEASE
    # Returns a Javascript string which should be injected into the very bottom of t
=======

    # PRE-RELEASE
    # Returns a Javascript string which should be injected into the very bottom of the response body
>>>>>>> 4eb72b6b
    #
    def browser_timing_footer
      agent.browser_timing_footer
    end
<<<<<<< HEAD
    
=======

>>>>>>> 4eb72b6b
    # FOR BACKWARD COMPATIBILITY (REMOVE BEFORE GA)
    def browser_instrumentation_header(options={})
      agent.browser_timing_header
    end

    # FOR BACKWARD COMPATIBILITY (REMOVE BEFORE GA)
    def browser_instrumentation_footer(options={})
      agent.browser_timing_footer
    end
<<<<<<< HEAD
=======
    
>>>>>>> 4eb72b6b
  end
end<|MERGE_RESOLUTION|>--- conflicted
+++ resolved
@@ -380,37 +380,21 @@
     def record_transaction(response_sec, options = {})
       agent.record_transaction(response_sec, options)
     end
-<<<<<<< HEAD
-        
-    # PRE-RELEASE
-    # Returns a Javascript string which should be injected into the very top of the 
-=======
 
     # PRE-RELEASE
     # Returns a Javascript string which should be injected into the very top of the response body
->>>>>>> 4eb72b6b
     #
     def browser_timing_header
       agent.browser_timing_header
     end
-<<<<<<< HEAD
-        
-    # PRE-RELEASE
-    # Returns a Javascript string which should be injected into the very bottom of t
-=======
 
     # PRE-RELEASE
     # Returns a Javascript string which should be injected into the very bottom of the response body
->>>>>>> 4eb72b6b
     #
     def browser_timing_footer
       agent.browser_timing_footer
     end
-<<<<<<< HEAD
-    
-=======
-
->>>>>>> 4eb72b6b
+
     # FOR BACKWARD COMPATIBILITY (REMOVE BEFORE GA)
     def browser_instrumentation_header(options={})
       agent.browser_timing_header
@@ -420,9 +404,6 @@
     def browser_instrumentation_footer(options={})
       agent.browser_timing_footer
     end
-<<<<<<< HEAD
-=======
     
->>>>>>> 4eb72b6b
   end
 end