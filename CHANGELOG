--- conflicted
+++ resolved
@@ -1,8 +1,6 @@
 
 # New Relic Ruby Agent Release Notes #
 
-<<<<<<< HEAD
-=======
 ## v3.5.8 ##
 
   * Key Transactions
@@ -30,7 +28,6 @@
     The agent does better auto-detection for the Resque worker process.
     This should reduce the need for to set NEW_RELIC_DISPATCHER=resque directly.
 
->>>>>>> 56965e5b
 ## v3.5.7 ##
 
   * Resolved some issues with tracking of frontend queue time, particularly
@@ -45,15 +42,9 @@
   * Use HTTPS by default
 
     The agent now defaults to using SSL when it communicates with New Relic's
-<<<<<<< HEAD
-    servers.  By defaults already configured, New Relic does not transmit any
-    sensitive information (e.g. SQL parameters are masked), but SSL adds 
-    another layer of security.  Upgrading customers may need to remove the
-=======
     servers.  By default is already configured New Relic does not transmit any
     sensitive information (e.g. SQL parameters are masked), but SSL adds an
     additional layer of security.  Upgrading customers may need to remove the
->>>>>>> 56965e5b
     "ssl: false" directive from their newrelic.yml to enable ssl.  Customers on
     Jruby may need to install the jruby-openssl gem to take advantage of this
     feature.
