<<<<<<< HEAD

v3.4.1.alpha ===> please note, I'm working on an actual Release Notes file using markdown.
 * Preserve method visibility when methods are traced with #add_method_tracer and #add_transaction_tracer
=======
v3.4.0.1
 * Prevent the agent from resolving the collector address when disabled.
 * Fix for error collector configuration that was introduced during beta.
>>>>>>> 6216e7bc

v3.4.0
 * Major refactor of data transmission mechanism.  This enabled child processes to send data to parent processes, which then send the data to the New Relic service.  This should only affect Resque users, dramatically improving their experience.
 * Moved Resque instrumentation from rpm_contrib to main agent.  Resque users should discontinue use of rpm_contrib or upgrade to 2.1.11.
 * Resolve issue with configuring the Error Collector when using server-side configuration.

v3.3.5
 * [FIX] Allow tracing of methods ending in ! and ?
 * [PERF] Give up after scanning first 50k of the response in RUM
   auto-instrumentation.
 * [FIX] Don't raise when extracting metrics from SQL queries with non UTF-8 bytes.
 * Replaced "Custom/DJ Locked Jobs" metric with new metrics for
   monitoring DelayedJob: queue_length, failed_jobs, and locked_jobs, all under
   Workers/DelayedJob.  queue_length is also broken out by queue name or priority
   depending on the version of DelayedJob deployed.

v3.3.4.1
 * Bug fix when rendering empty collection in Rails 3.1+

v3.3.4
  * Rails 3 view instrumentation

v3.3.3
  * Improved Sinatra instrumentation
  * Limit the number of nodes collected in long running transactions to prevent leaking memory

v3.3.2.1
  * [SECURITY] fix for cookie handling by End User Monitoring instrumentation

v3.3.2
  * deployments recipe change: truncate git SHAs to 7 characters
  * Fixes for obfuscation of PostgreSQL and SQLite queries
  * Fix for lost database connections when using a forking framework
  * Workaround for RedHat kernel bug which prevented blocking reads of /proc fs
  * Do not trap signals when handling exceptions

v3.3.1
  * improved Ruby 1.8.6 support
  * fix for issues with RAILS_ROOT deprecation warnings
  * fixed incorrect 1.9 GC time reporting
  * obfusction for Slow SQL queries respects transaction trace config
  * fix for RUM instrumentation repoting bad timing info in some cases
  * refactored ActiveRecord instrumentation, no longer requires Rails

v3.3.0
  * fix for GC instrumentation when using Ruby 1.9
  * new feature to correlate browser and server transaction traces
  * new feature to trace slow sql statements
  * fix to help cope with malformed rack responses
  * do not try to instrument versions of ActiveMerchant that are too old

v3.2.0.1
  * Updated LICENSE
  * Updated links to support docs

v3.2.0
  * Fix over-detection of mongrel and unicorn and only start the agent when
    actual server is running
  * Improve developer mode backtraces to support ruby 1.9.2, windows
  * Fixed some cases where Memcache instrumentation was failing to load
  * Ability to set log destination by NEW_RELIC_LOG env var
  * Fix to mutex lib load issue
  * Performance enhancements (thanks to Jeremy Kemper)
  * Fix overly verbose STDOUT message (thanks to Anselm Helbig)

v3.1.2
  * Fixed some thread safety issues
  * Work around for Ruby 1.8.7 Marshal crash bug
  * Numerous community patches (Gabriel Horner, Bradley Harris, Diego Garcia,
    Tommy Sullivan, Greg Hazel, John Thomas Marino, Paul Elliott, Pan Thomakos)
  * Fixed RUM instrumentation bug

v3.1.1
  * Support for Rails 3.1 (thanks to Ben Hoskings via github)
  * Support for Rubinius
  * Fixed issues affecting some Delayed Job users where log files were not appearing
  * Fixed an issue where some instrumentation might not get loaded in Rails apps
  * Fix for memcached cas method (thanks to Andrew Long and Joseph Palermo )
  * Fix for logger deprecation warning (thanks to Jonathan del Strother via github)
  * Support for logging to STDOUT
  * Support for Spymemcached client on jruby

v3.1.0
  * Support for aggregating data from short-running
    processes to reduce reporting overhead
  * Numerous bug fixes
  * Increased unit test coverage

v3.0.1
  * Updated Real User Monitoring to reduce javascript size and improve
    compatibility, fix a few known bugs

v3.0.0
  * Support for Real User Monitoring
  * Back end work on internals to improve reliability
  * added a 'log_file_name' and 'log_file_path' configuration variable to allow
    setting the path and name of the agent log file
  * Improve reliability of statistics calculations
  * Remove some previously deprecated methods
  * Remove Sequel instrumentation pending more work

v2.14.1
  * Avoid overriding methods named 'log' when including the MethodTracer module
  * Ensure that all load paths for 'new_relic/agent' go through 'new_relic/control' first
  * Remove some debugging output from tests

v2.14.0
  * Dependency detection framework to prevent multi-loading or early-loading
    of instrumentation files

v2.13.5
  * Moved the API helper to the github newrelic_api gem.
  * Revamped queue time to include server, queue, and middleware time
  * Increased test coverage and stability
  * Add Trinidad as a dispatcher (from Calavera, on github)
  * Sequel instrumentation from Aman Gupta
  * patches to 1.9 compatibility from dkastner on github
  * Support for 1.9.2's garbage collection instrumentation from Justin Weiss
  * On Heroku, existing queue time headers will be detected
  * Fix rack constant scoping in dev mode for 1.9 (Rack != ::Rack)
  * Fixes for instrumentation loading failing on Exception classes that
    are not subclasses of StandardError
  * Fix active record instrumentation load order for Rails 3

v2.13.4
  * Update DNS lookup code to remove hardcoded IP addresses

v2.13.3
  * Dalli instrumentation from Mike Perham (thanks Mike)
  * Datamapper instrumentation from Jordan Ritter (thanks Jordan)
  * Apdex now defaults to 0.5
    !!! Please be aware that if you are not setting an apdex,
    !!! this will cause a change in the apparent performance of your app.
  * Make metric hashes threadsafe (fixes problems sending metrics in Jruby
    threaded code)
  * Delete obsolete links to metric docs in developer mode
  * Detect gems when using Bundler
  * Fix newrelic_ignore in Rails 3
  * Break metric parser into a seperate vendored gem
  * When using Unicorn, preload_app: true is recommended to get proper
    after_fork behavior.

v2.13.2
  * Remove a puts. Yes, a whole release for a puts.

v2.13.1
  * Add missing require in rails 3 framework control

v2.13.0
  * developer mode is now a rack middleware and can be used on any framework;
    it is no longer supported automatically on versions of Rails prior to 2.3;
    see README for details
  * memcache key recording for transaction traces
  * use system_timer gem if available, fall back to timeout lib
  * address instability issues in JRuby 1.2
  * renamed executable 'newrelic_cmd' to 'newrelic'; old name still supported
    for backward compatibility
  * added 'newrelic install' command to install a newrelic.yml file in the
    current directory
  * optimization to execution time measurement
  * optimization to startup sequence
  * change startup sequence so that instrumentation is installed after all
    other gems and plugins have loaded
  * add option to override automatic flushing of data on exit--send_data_on_exit
    defaults to 'true'
  * ignored errors no longer affect apdex score
  * added record_transaction method to the api to allow recording
    details from web and background transactions occurring outside RPM
  * fixed a bug related to enabling a gold trial / upgrade not sending
    trasaction traces correctly

v2.12.3
  * fix regression in startup sequence

v2.12.2
  * fix for regression in Rails 2.1 inline rendering
  * workaround bug found in some rubies that caused a segv and/or NoMemoryError
    when deflating content for upload
  * avoid creating connection thread in unicorn/passenger spawners

v2.12.1
  * fix bug in profile mode
  * fix race condition in Delayed::Job instrumentation loading
  * fix glassfish detection in latest glassfish gem

v2.12.0
  * support basic instrumentation for ActsAsSolr and Sunspot

v2.11.3
  * fix bug in startup when running JRuby

v2.11.2
  * fix for unicorn not reporting when the proc line had 'master' in it
  * fix regression for passenger 2.0 and earlier
  * fix after_fork in the shim

v2.11.1
  * republished gem without generated rdocs

v2.11.0
  * rails3 instrumentation (no developer mode support yet)
  * removed the ensure_worker_thread started and instead defined an after_fork
    handler that will set up the agent properly in forked processes.
  * change at_exit handler so the shutdown always goes after other shutdown
    handlers
  * add visibility to active record db transactions in the rpm transaction
    traces (thanks to jeremy kemper)
  * fix regression in merb support which caused merb apps not to start
  * added NewRelic::Agent.logger to the public api to write to the agent
    log file.
  * optimizations to background thread, controller instrumentation, memory
    usage
  * add logger method to public_api
  * support list notation for ignored exceptions in the newrelic.yml

v2.10.8
  * fix bug in delayed_job instrumentation that caused the job queue sampler
    to run in the wrong place
  * change startup sequence and code that restarts the worker loop
    thread
  * detect the unicorn master and dont start the agent; hook in after_fork
  * fix problem with the Authlogic metric names which caused errors in
    developer mode.  Authlogic metrics now adhere to the convention of
    prefixing the name with  'Custom'
  * allow more correct overriding of transaction trace settings in the
    call to #manual_start
  * simplify WorkerLoop and add better protection for concurrency
  * preliminary support for rails3

v2.10.6
  * fix missing URL and referer on some traced errors and transactions
  * gather traced errors *after* executing the rescue chain in ActionController
  * always load controller instrumentation
  * pick up token validation from newrelic.yml

v2.10.5
  * fix bug in delayed_job instrumentation occurring when there was no DJ log

v2.10.4
  * fix incompatibility with Capistrano 2.5.16
  * strip down URLs reported in transactions and errors to path only

v2.10.3
  * optimization to reduce overhead: move background samplers into foreground thread
  * change default config file to ignore RoutingErrors
  * moved the background task instrumentation into a separate tab in the RPM UI
  * allow override of the RPM application name via NEWRELIC_APP_NAME environment variable
  * revised Delayed::Job instrumentation so no manual_start is required
  * send buffered data on shutdown
  * expanded support for queue length and queue time
  * remove calls to starts_with to fix Sinatra and non-rails deployments
  * fix problem with apdex scores recording too low in some circumstances
  * switch to jeweler for gem building
  * minor fixes, test improvements, doc and rakefile improvements
  * fix incompatibility with Hoptoad where Hoptoad was not getting errors handled by New Relic
  * many other optimizations, bug fixes and documentation improvements

v2.10.2.
  * beta release of 2.10
  * fix bugs with Sinatra app instrumentation
  * minor doc updates

v2.10.1.
  * alpha release of 2.10
  * rack support, including metal; ignores 404s; requires a module inclusion (see docs)
  * sinatra support, displays actions named by the URI pattern matched
  * add API method to abort transaction recording for in-flight transactions
  * remove account management calls from newrelic_api.rb
  * truncating extremely large transaction traces for efficiency
  * fix error reporting in recipes; add newrelic_rails_env option to recipes to
    override the rails env used to pull the app_name out of newrelic.yml
  * added TorqueBox recognition (thanks Bob McWhirter)
  * renamed config settings: enabled => monitor_mode; developer => developer_mode;
    old names will still work in newrelic.yml
  * instrumentation for DelayedJob (thanks Travis Tilley)
  * added config switches to turn off certain instrumentation when you aren't
    interested in the metrics, to save on overhead--see newrelic.yml for details.
  * add profiling support to dev mode; very experimental!
  * add 'multi_threaded' config option to indicate when the app is running
    multi-threaded, so we can disable some instrumentation
  * fix test failures in JRuby, REE
  * improve Net::HTTP instrumentation so its more efficient and distinguishes calls
    between web and non-web transactions.
  * database instrumentation notices all database commands in addition to the core commands
  * add support for textmate to dev mode
  * added add_transaction_tracer method to support instrumenting methods as
    if they were web transactions; this will facilitate better visibility of background
    tasks and eventually things like rack, metal and Sinatra
  * adjusted apdex scores to reflect time spent in the mongrel queue
  * fixed incompatibility with JRuby on startup
  * implmented CPU measure for JRuby which reflects the cpu burn for
    all controller actions (does not include background tasks)
  * fixed scope issue with GC instrumentation, subtracting time from caller
  * added # of GC calls to GC instrumentation
  * renamed the dispatcher metric
  * refactored stats_engine code for readability
  * optimization: reduce wakeup times for harvest thread

v2.10.0.
  * alpha release of 2.10
  * support unicorn
  * instrumentation of GC for REE and MRE with GC patch
  * support agent restarting when changes are made to the account
  * removed #newrelic_notice_error from Object class, replaced by NewRelic::Agent#notic_error
  * collect histogram statistics
  * add custom parameters to newrelic_notice_error call to display
    extra info for errors
  * add method disable_all_tracing(&block) to execute a block without
    capturing metrics
  * newrelic_ignore now blocks all instrumentation collection for
    the specified actions
  * added doc to method_tracer API and removed second arg
    requirement for add_method_tracer call
  * instrumentation for Net::HTTP
  * remove method_tracer shim to avoid timing problems in monitoring daemons
  * for non-rails daemons, look at APP_ROOT and NRCONFIG env vars for custom locations

v2.9.9.
  * Disable at_exit handler for Unicorn which sometimes caused the
    agent to stop reporting immediately.

v2.9.8.
  * add instrumentation for Net::HTTP calls, to show up as "External"
  * added support for validating agents in the cloud.
  * recognize Unicorn dispatcher
  * add NewRelic module definitions to ActiveRecord instrumentation

v2.9.5.
  * Snow Leopard memory fix

v2.9.4.
  * clamp size of data sent to server
  * reset statistics for passenger when forking to avoid erroneous data
  * fix problem deserializing errors from the server
  * fix incompatibility with postgres introduced in 2.9.

v2.9.3.
  * fix startup failure in Windows due to memory sampler
  * add JRuby environment information

v2.9.2.
  * change default apdex_t to 0.5 seconds
  * fix bug in deployments introduced by multi_homed setting
  * support overriding the log in the agent api
  * fix JRuby problem using objectspace
  * display custom parameters when looking at transactions in dev mode
  * display count of sql statements on the list of transactions in dev mode
  * fixes for merb--thanks to Carl Lerche

v2.9.1.
  * add newrelic_ignore_apdex method to controller classes to allow
    you to omit some actions from apdex statistics
  * Add hook for Passenger shutdown events to get more timely shutdown
    notices; this will help in more accurate memory readings in
    Passenger
  * add newrelic_notice_error to Object class
  * optional ability to verify SSL certificates, note that this has some
    performance and reliability implications
  * support multi-homed host with multiple apps running on duplicate
    ports

v2.9.0.
  Noteworthy Enhancements
  * give visibility to templates and partials in Rails 2.1 and later, in
    dev mode and production
  * change active record metrics to capture statistics in adapter log()
    call, resulting in lower overhead and improved visibility into
    different DB operations; only AR operations that are not hitting the
    query cache will be measured to avoid overhead
  * added mongrel_rpm to the gem, a standalone daemon listening for custom
    metric values sent from local processes (experimental); do mongrel_rpm
    --help
  * add API for system monitoring daemons (refer to KB articles); changed
    API for manual starting of the agent; refer to
    NewRelic::Agent.manual_start for details
  * do certificate verification on ssl connections to
    collector.newrelic.com
  * support instances appearing in more than one application by allowing a
    semicolon separated list of names for the newrelic.yml app_name
    setting.
  * combined agent logfiles into a single logfile
  * use rpm server time for transaction traces rather than agent time

  Developer Mode (only) Enhancements
  * show partial rendering in traces
  * improved formatting of metric names in traces
  * added number of queries to transactions in the transaction list
  * added some sorting options for the transaction list
  * added a page showing the list of active threads

  Compatibility Enhancements
  * ruby 1.9.1 compatibility
  * support concurrency when determining busy times, for 2.2 compatibility
  * in jruby, use Java used heap for memory sampling if the system memory
    is not accessible from an unsupported platform
  * jruby will no longer start the agent now when running the console or
    rake tasks
  * API support for RPM as a footnote add-in
  * webrick support restored

  Noteworthy bugfixes
  * sample memory on linux by reading /proc/#{$$}/status file
  * fixed ambiguous 'View' metrics showing up in controller breakdown
  * removed Numeric extensions, including round_to, and to_ms
  * using a different timeout mechanism when we post data to RPM
  * remove usage of Rails::Info which had a side effect of enabling
    ActiveRecord even when it wasn't an active framework
  * moved CPU sampler off background thread and onto the harvest thread
  * tests now run cleanly in any rails app using test:newrelic or
    test:plugins

  Agent improvements to support future RPM enhancements
  * add instrumentation to capture metrics on response codes; not yet
    working in rails 2.3.*
  * added http referer to traced errors
  * capture gem requirements from rails
  * capture cpu utilization adjusted for processor count
  * transaction sampling

v2.8.10.
  * fix thin support with rails 2.3.2 when using script/server
  * fix incompatibility with rails 2.3.2 and script/server options
    processing
  * minor tweak to environment gathering for gem mode

v2.8.9.
  * fix problem finding the newrelic controller in dev mode
  * fix incompatibility with older versions of optparse
  * fix potential jvm problem with jruby
  * remove test:all task definition to avoid conflicts
  * change error message about window sampler in windows not supported to a
    warning message

v2.8.8.
  * fix error with jruby on windows
  * fix problem where webrick was being incorrectly detected causing some
    problems with mongrel application assignments--had to disable webrick
    for now

v2.8.7.
  * fix for ssl connection hanging problems
  * fix problem recognizing mongrel in rails 2.3.2
  * fastcgi support in rails 2.3.2
  * put back webrick support

v2.8.6.
  * fix for capture_params when using file uploads in controller actions
  * use pure ruby NS lookup for collector host to eliminate possibly
    blocking applications

v2.8.5.
  * fix reference to CommandError which was breaking some cap scripts
  * fix incompatibility with Rails 2.0 in the server API
  * fix problem with litespeed with Lite accounts
  * fix problem when ActiveRecord is disabled
  * moved merb instrumentation to Merb::Controller instead of
    AbstractController to address incompatibility with MailController
  * fix problem in devmode displaying sql with embedded urls

v2.8.4.
  * fix bug in capistrano recipe causing cap commands to fail with error
    about not finding Version class

v2.8.3.
  * refactor unit tests so they will run in a generic rails environment
  * require classes in advance to avoid autoloading.  this is to address
    incompatibilities with desert as well as more flexibility in gem
    initialization
  * fixed newrelic_helper.rb 1.9 incompatibility

v2.8.2.
  * fix Ruby 1.9 syntax compatibility errors
  * update the class loading sanity check, will notify server of errors
  * fix agent output on script and rake task execution

v2.8.1.
  * Convert the deployment information upload script to an executable and
    put in the bin directory.  When installed as a gem this command is
    symlinked to /usr/bin.  Usage: newrelic_cmd deployments --help
  * Fix issue invoking api when host is not set in newrelic.yml
  * Fix deployments api so it will work from a gem
  * Fix thin incompatibility in developer mode

v2.8.0.
  * add beta of api in new_relic_api.rb
  * instrumented dynamic finders in ActiveRecord
  * preliminary support for capturing deployment information via capistrano
  * change memory sampler for solaris to use /usr/bin/ps
  * allow ERB in newrelic.yml file
  * merged support for merb into this version
  * fix incompatibility in the developer mode with the safe_erb plugin
  * fix module namespace issue causing an error accessing
    NewRelic::Instrumentation modules
  * fix issue where the agent sometimes failed to start up if there was a
    transient network problem
  * fix IgnoreSilentlyException message

v2.7.4.
  * fix error when trying to serialize some kinds of Enumerable objects
  * added extra debug logging
  * added app_name to app mapping

v2.7.3.
  * fix compatibility issue with 1.8.5 causing error with Dir.glob

v2.7.2.
  * fix problem with passenger edge not being a detected environment

v2.7.1.
  * fix problem with skipped dispatcher instrumentation

v2.7.0.
  * Repackage to support both plugin and Gem installation
  * Support passenger/litespeed/jruby application naming
  * Update method for calculating dispatcher queue time
  * Show stack traces in RPM Transaction Traces
  * Capture error source for TemplateErrors
  * Clean up error stack traces.
  * Support query plans from postgres
  * Performance tuning
  * bugfixes

v2.5.3.
  * fix error in transaction tracing causing traces not to show up

v2.5.2.
  * fixes for postgres explain plan support

v2.5.1.
  * bugfixes

v2.5.0.
  * add agent support for rpm 1.1 features
  * Fix regression error with thin support

v2.4.3.
  * added 'newrelic_ignore' controller class method with :except and :only options for finer grained control
    over the blocking of instrumentation in controllers.
  * bugfixes

v2.4.2.
  * error reporting in early access

v2.4.1.
  * bugfix: initializing developer mode

v2.4.0.
  * Beta support for LiteSpeed and Passenger

v2.3.7.
  * bugfixes

v2.3.6.
  * bugfixes

v2.3.5.
  * bugfixes: pie chart data, rails 1.1 compability

v2.3.4.
  * bugfix

v2.3.3.
  * bugfix for non-mysql databases

v2.3.2.
  * bugfixes
  * Add enhancement for Transaction Traces early access feature

v2.3.1.
  * bugfixes

v2.3.0.
  + Add support for Transaction Traces early access feature

v2.2.2.
  * bugfixes

v2.2.1.
  + Add rails 2.1 support for Developer Mode
  + Changes to memory sampler: Add support for JRuby and fix Solaris support.
  * Stop catching exceptions and start catching StandardError; other exception cleanup
  * Add protective exception catching to the stats engine
  * Improved support for thin domain sockets
  * Support JRuby environments

v2.1.6.
  * bugfixes

v2.1.5.
  * bugfixes

v2.1.4.
  * bugfixes

v2.1.3.
  * bugfixes

v2.1.2.
  * bugfixes

v2.1.1.
  * bugfixes

v2.1.0.
  * release for private beta

<|MERGE_RESOLUTION|>--- conflicted
+++ resolved
@@ -1,12 +1,7 @@
-<<<<<<< HEAD
-
-v3.4.1.alpha ===> please note, I'm working on an actual Release Notes file using markdown.
- * Preserve method visibility when methods are traced with #add_method_tracer and #add_transaction_tracer
-=======
 v3.4.0.1
  * Prevent the agent from resolving the collector address when disabled.
  * Fix for error collector configuration that was introduced during beta.
->>>>>>> 6216e7bc
+ * Preserve method visibility when methods are traced with #add_method_tracer and #add_transaction_tracer
 
 v3.4.0
  * Major refactor of data transmission mechanism.  This enabled child processes to send data to parent processes, which then send the data to the New Relic service.  This should only affect Resque users, dramatically improving their experience.
